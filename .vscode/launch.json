--- conflicted
+++ resolved
@@ -1,17 +1,94 @@
 {
     "version": "0.2.0",
     "configurations": [
-<<<<<<< HEAD
         
+        // MACOM Applications
         {
             "name": "Debug Simple ETKF",
             "type": "cppdbg",
             "request": "launch",
             "program": "${workspaceFolder}/build/bin/etkf",
             "args": ["${workspaceFolder}/src/backends/simple/tutorial/etkf.yaml"],
-=======
-        // MACOM Applications
-        {
+            "stopAtEntry": true,
+            "cwd": "${workspaceFolder}/build",
+            "environment": [
+                {
+                    "name": "GLOG_logtostderr",
+                    "value": "1"
+                },
+                {
+                    "name": "GLOG_v",
+                    "value": "0"
+                },
+                {
+                    "name": "GLOG_colorlogtostderr",
+                    "value": "1"
+                },
+                {
+                    "name": "GLOG_minloglevel",
+                    "value": "0"
+                }
+            ],
+            "externalConsole": false,
+            "MIMode": "gdb",
+            "miDebuggerPath": "C:/msys64/mingw64/bin/gdb.exe",
+            "setupCommands": [
+                {
+                    "description": "Enable pretty-printing for gdb",
+                    "text": "-enable-pretty-printing",
+                    "ignoreFailures": true
+                },
+                {
+                    "description": "Set breakpoint pending on",
+                    "text": "-gdb-set breakpoint pending on",
+                    "ignoreFailures": true
+                }
+            ]
+        },
+        {
+            "name": "Debug Simple LETKF",
+            "type": "cppdbg",
+            "request": "launch",
+            "program": "${workspaceFolder}/build/bin/letkf",
+            "args": ["${workspaceFolder}/src/backends/simple/tutorial/letkf.yaml"],
+            "stopAtEntry": true,
+            "cwd": "${workspaceFolder}/build",
+            "environment": [
+                {
+                    "name": "GLOG_logtostderr",
+                    "value": "1"
+                },
+                {
+                    "name": "GLOG_v",
+                    "value": "0"
+                },
+                {
+                    "name": "GLOG_colorlogtostderr",
+                    "value": "1"
+                },
+                {
+                    "name": "GLOG_minloglevel",
+                    "value": "0"
+                }
+            ],
+            "externalConsole": false,
+            "MIMode": "gdb",
+            "miDebuggerPath": "C:/msys64/mingw64/bin/gdb.exe",
+            "setupCommands": [
+                {
+                    "description": "Enable pretty-printing for gdb",
+                    "text": "-enable-pretty-printing",
+                    "ignoreFailures": true
+                },
+                {
+                    "description": "Set breakpoint pending on",
+                    "text": "-gdb-set breakpoint pending on",
+                    "ignoreFailures": true
+                }
+            ]
+        },
+        {
+            "name": "Debug WRF ETKF",
             "name": "Debug MACOM Forecast",
             "type": "cppdbg",
             "request": "launch",
@@ -475,91 +552,6 @@
             "request": "launch",
             "program": "${workspaceFolder}/build/bin/etkf",
             "args": ["${workspaceFolder}/src/backends/wrf/tutorial/etkf.yaml"],
->>>>>>> c2831fb2
-            "stopAtEntry": true,
-            "cwd": "${workspaceFolder}/build",
-            "environment": [
-                {
-                    "name": "GLOG_logtostderr",
-                    "value": "1"
-                },
-                {
-                    "name": "GLOG_v",
-                    "value": "0"
-                },
-                {
-                    "name": "GLOG_colorlogtostderr",
-                    "value": "1"
-                },
-                {
-                    "name": "GLOG_minloglevel",
-                    "value": "0"
-                }
-            ],
-            "externalConsole": false,
-            "MIMode": "gdb",
-            "miDebuggerPath": "C:/msys64/mingw64/bin/gdb.exe",
-            "setupCommands": [
-                {
-                    "description": "Enable pretty-printing for gdb",
-                    "text": "-enable-pretty-printing",
-                    "ignoreFailures": true
-                },
-                {
-                    "description": "Set breakpoint pending on",
-                    "text": "-gdb-set breakpoint pending on",
-                    "ignoreFailures": true
-                }
-            ]
-        },
-        {
-<<<<<<< HEAD
-            "name": "Debug Simple LETKF",
-            "type": "cppdbg",
-            "request": "launch",
-            "program": "${workspaceFolder}/build/bin/letkf",
-            "args": ["${workspaceFolder}/src/backends/simple/tutorial/letkf.yaml"],
-            "stopAtEntry": true,
-            "cwd": "${workspaceFolder}/build",
-            "environment": [
-                {
-                    "name": "GLOG_logtostderr",
-                    "value": "1"
-                },
-                {
-                    "name": "GLOG_v",
-                    "value": "0"
-                },
-                {
-                    "name": "GLOG_colorlogtostderr",
-                    "value": "1"
-                },
-                {
-                    "name": "GLOG_minloglevel",
-                    "value": "0"
-                }
-            ],
-            "externalConsole": false,
-            "MIMode": "gdb",
-            "miDebuggerPath": "C:/msys64/mingw64/bin/gdb.exe",
-            "setupCommands": [
-                {
-                    "description": "Enable pretty-printing for gdb",
-                    "text": "-enable-pretty-printing",
-                    "ignoreFailures": true
-                },
-                {
-                    "description": "Set breakpoint pending on",
-                    "text": "-gdb-set breakpoint pending on",
-                    "ignoreFailures": true
-                }
-            ]
-        },
-        {
-            "name": "Debug WRF ETKF",
-            "type": "cppdbg",
-            "request": "launch",
-            "program": "${workspaceFolder}/build/bin/etkf",
             "args": ["${workspaceFolder}/src/backends/wrf/tutorial/etkf.yaml"],
             "stopAtEntry": true,
             "cwd": "${workspaceFolder}/build",
@@ -647,8 +639,44 @@
             "args": ["${workspaceFolder}/src/backends/wrf/tutorial/var3d.yaml"],
             "stopAtEntry": true,
             "cwd": "${workspaceFolder}/build",
-=======
+            "cwd": "${workspaceFolder}/build",
+            "environment": [
+                {
+                    "name": "GLOG_logtostderr",
+                    "value": "1"
+                },
+                {
+                    "name": "GLOG_v",
+                    "value": "0"
+                },
+                {
+                    "name": "GLOG_colorlogtostderr",
+                    "value": "1"
+                },
+                {
+                    "name": "GLOG_minloglevel",
+                    "value": "0"
+                }
+            ],
+            "externalConsole": false,
+            "MIMode": "gdb",
+            "miDebuggerPath": "C:/msys64/mingw64/bin/gdb.exe",
+            "setupCommands": [
+                {
+                    "description": "Enable pretty-printing for gdb",
+                    "text": "-enable-pretty-printing",
+                    "ignoreFailures": true
+                },
+                {
+                    "description": "Set breakpoint pending on",
+                    "text": "-gdb-set breakpoint pending on",
+                    "ignoreFailures": true
+                }
+            ]
+        },
+        {
             "name": "Debug WRF LETKF",
+            "name": "Debug WRF TL/AD Checks",
             "type": "cppdbg",
             "request": "launch",
             "program": "${workspaceFolder}/build/bin/letkf",
@@ -695,51 +723,11 @@
             "request": "launch",
             "program": "${workspaceFolder}/build/bin/variational",
             "args": ["${workspaceFolder}/src/backends/wrf/tutorial/var3d.yaml"],
-            "stopAtEntry": true,
-            "cwd": "${workspaceFolder}/build",
->>>>>>> c2831fb2
-            "environment": [
-                {
-                    "name": "GLOG_logtostderr",
-                    "value": "1"
-                },
-                {
-                    "name": "GLOG_v",
-                    "value": "2"
-                },
-                {
-                    "name": "GLOG_colorlogtostderr",
-                    "value": "1"
-                },
-                {
-                    "name": "GLOG_minloglevel",
-                    "value": "0"
-                }
-            ],
-            "externalConsole": false,
-            "MIMode": "gdb",
-            "miDebuggerPath": "C:/msys64/mingw64/bin/gdb.exe",
-            "setupCommands": [
-                {
-                    "description": "Enable pretty-printing for gdb",
-                    "text": "-enable-pretty-printing",
-                    "ignoreFailures": true
-                },
-                {
-                    "description": "Set breakpoint pending on",
-                    "text": "-gdb-set breakpoint pending on",
-                    "ignoreFailures": true
-                }
-            ]
-        },
-        {
-            "name": "Debug WRF TL/AD Checks",
-            "type": "cppdbg",
-            "request": "launch",
             "program": "${workspaceFolder}/build/bin/tl_ad_checks",
             "args": ["${workspaceFolder}/src/backends/wrf/tutorial/tl_ad_checks.yaml"],
             "stopAtEntry": true,
             "cwd": "${workspaceFolder}/build",
+            "cwd": "${workspaceFolder}/build",
             "environment": [
                 {
                     "name": "GLOG_logtostderr",
@@ -775,7 +763,174 @@
             ]
         },
         {
-<<<<<<< HEAD
+            "name": "Debug Simple Particle Filter",
+            "type": "cppdbg",
+            "request": "launch",
+            "program": "${workspaceFolder}/build/bin/particle_filter",
+            "args": ["${workspaceFolder}/src/backends/simple/tutorial/particle_filter.yaml"],
+            "stopAtEntry": true,
+            "cwd": "${workspaceFolder}/build",
+            "environment": [
+                {
+                    "name": "GLOG_logtostderr",
+                    "value": "1"
+                },
+                {
+                    "name": "GLOG_v",
+                    "value": "0"
+                },
+                {
+                    "name": "GLOG_colorlogtostderr",
+                    "value": "1"
+                },
+                {
+                    "name": "GLOG_minloglevel",
+                    "value": "0"
+                }
+            ],
+            "externalConsole": false,
+            "MIMode": "gdb",
+            "miDebuggerPath": "C:/msys64/mingw64/bin/gdb.exe",
+            "setupCommands": [
+                {
+                    "description": "Enable pretty-printing for gdb",
+                    "text": "-enable-pretty-printing",
+                    "ignoreFailures": true
+                },
+                {
+                    "description": "Set breakpoint pending on",
+                    "text": "-gdb-set breakpoint pending on",
+                    "ignoreFailures": true
+                }
+            ]
+        },
+        {
+            "name": "Debug Simple EnKF",
+            "type": "cppdbg",
+            "request": "launch",
+            "program": "${workspaceFolder}/build/bin/enkf",
+            "args": ["${workspaceFolder}/src/backends/simple/tutorial/enkf.yaml"],
+            "stopAtEntry": true,
+            "cwd": "${workspaceFolder}/build",
+            "environment": [
+                {
+                    "name": "GLOG_logtostderr",
+                    "value": "1"
+                },
+                {
+                    "name": "GLOG_v",
+                    "value": "0"
+                },
+                {
+                    "name": "GLOG_colorlogtostderr",
+                    "value": "1"
+                },
+                {
+                    "name": "GLOG_minloglevel",
+                    "value": "0"
+                }
+            ],
+            "externalConsole": false,
+            "MIMode": "gdb",
+            "miDebuggerPath": "C:/msys64/mingw64/bin/gdb.exe",
+            "setupCommands": [
+                {
+                    "description": "Enable pretty-printing for gdb",
+                    "text": "-enable-pretty-printing",
+                    "ignoreFailures": true
+                },
+                {
+                    "description": "Set breakpoint pending on",
+                    "text": "-gdb-set breakpoint pending on",
+                    "ignoreFailures": true
+                }
+            ]
+        },
+        {
+            "name": "Debug Simple LWEnKF",
+            "type": "cppdbg",
+            "request": "launch",
+            "program": "${workspaceFolder}/build/bin/lwenkf",
+            "args": ["${workspaceFolder}/src/backends/simple/tutorial/lwenkf.yaml"],
+            "stopAtEntry": true,
+            "cwd": "${workspaceFolder}/build",
+            "environment": [
+                {
+                    "name": "GLOG_logtostderr",
+                    "value": "1"
+                },
+                {
+                    "name": "GLOG_v",
+                    "value": "0"
+                },
+                {
+                    "name": "GLOG_colorlogtostderr",
+                    "value": "1"
+                },
+                {
+                    "name": "GLOG_minloglevel",
+                    "value": "0"
+                }
+            ],
+            "externalConsole": false,
+            "MIMode": "gdb",
+            "miDebuggerPath": "C:/msys64/mingw64/bin/gdb.exe",
+            "setupCommands": [
+                {
+                    "description": "Enable pretty-printing for gdb",
+                    "text": "-enable-pretty-printing",
+                    "ignoreFailures": true
+                },
+                {
+                    "description": "Set breakpoint pending on",
+                    "text": "-gdb-set breakpoint pending on",
+                    "ignoreFailures": true
+                }
+            ]
+        },
+        {
+            "name": "Debug Simple A4DEnVar",
+            "type": "cppdbg",
+            "request": "launch",
+            "program": "${workspaceFolder}/build/bin/a4denvar",
+            "args": ["${workspaceFolder}/src/backends/simple/tutorial/a4denvar.yaml"],
+            "stopAtEntry": true,
+            "cwd": "${workspaceFolder}/build",
+            "environment": [
+                {
+                    "name": "GLOG_logtostderr",
+                    "value": "1"
+                },
+                {
+                    "name": "GLOG_v",
+                    "value": "0"
+                },
+                {
+                    "name": "GLOG_colorlogtostderr",
+                    "value": "1"
+                },
+                {
+                    "name": "GLOG_minloglevel",
+                    "value": "0"
+                }
+            ],
+            "externalConsole": false,
+            "MIMode": "gdb",
+            "miDebuggerPath": "C:/msys64/mingw64/bin/gdb.exe",
+            "setupCommands": [
+                {
+                    "description": "Enable pretty-printing for gdb",
+                    "text": "-enable-pretty-printing",
+                    "ignoreFailures": true
+                },
+                {
+                    "description": "Set breakpoint pending on",
+                    "text": "-gdb-set breakpoint pending on",
+                    "ignoreFailures": true
+                }
+            ]
+        },
+        {
             "name": "Debug WRF TL/AD Checks",
             "type": "cppdbg",
             "request": "launch",
@@ -818,8 +973,6 @@
             ]
         },
         {
-=======
->>>>>>> c2831fb2
             "name": "Debug Simple Particle Filter",
             "type": "cppdbg",
             "request": "launch",
