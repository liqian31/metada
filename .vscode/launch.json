--- conflicted
+++ resolved
@@ -57,13 +57,10 @@
                 {
                     "name": "GLOG_colorlogtostderr",
                     "value": "1"
-<<<<<<< HEAD
-=======
                 },
                 {
                     "name": "GLOG_minloglevel",
                     "value": "0"
->>>>>>> 9b323162
                 }
             ],
             "externalConsole": false,
