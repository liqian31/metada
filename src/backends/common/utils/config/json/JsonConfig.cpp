<<<<<<< HEAD
#include "JsonConfig.hpp"

#include <fstream>
#include <sstream>
#include <stdexcept>

namespace metada::backends::config {

using framework::ConfigMap;
using framework::ConfigValue;

/**
 * @brief Load configuration from a JSON file
 *
 * Attempts to load and parse a JSON configuration file. The file must contain
 * valid JSON syntax.
 *
 * @param filename Path to the JSON configuration file
 * @return true if loading was successful, false otherwise
 * @throws std::runtime_error if file cannot be opened or contains invalid JSON
 */
bool JsonConfig::LoadFromFile(const std::string& filename) {
  try {
    std::ifstream file(filename);
    if (!file.is_open()) {
      throw std::runtime_error("Failed to open file: " + filename);
    }
    file >> root_;
    return true;
  } catch (const std::exception& e) {
    throw std::runtime_error("Failed to load JSON from file: " +
                             std::string(e.what()));
  }
}

/**
 * @brief Load configuration from a JSON string
 *
 * Attempts to parse a string containing JSON configuration data.
 *
 * @param content String containing JSON configuration data
 * @return true if parsing was successful, false otherwise
 * @throws std::runtime_error if content contains invalid JSON
 */
bool JsonConfig::LoadFromString(const std::string& content) {
  try {
    root_ = nlohmann::json::parse(content);
    return true;
  } catch (const std::exception& e) {
    throw std::runtime_error("Failed to parse JSON string: " +
                             std::string(e.what()));
  }
}

/**
 * @brief Get a value from the configuration
 *
 * Retrieves a value from the configuration using a dot-separated path key.
 * The value is returned as a ConfigValue variant that can contain:
 * - bool
 * - int
 * - float
 * - string
 * - vector<bool>
 * - vector<int>
 * - vector<float>
 * - vector<string>
 *
 * @param key Dot-separated path to the configuration value (e.g.
 * "database.host")
 * @return ConfigValue containing the requested value
 * @throws std::runtime_error if the key doesn't exist or value type is not
 * supported
 */
ConfigValue JsonConfig::Get(const std::string& key) const {
  try {
    const auto& value = GetJsonRef(root_, key);
    return JsonToConfigValue(value);
  } catch (const std::exception& e) {
    throw std::runtime_error("Failed to get value for key '" + key +
                             "': " + std::string(e.what()));
  }
}

/**
 * @brief Set a value in the configuration
 *
 * Stores a value in the configuration at the specified dot-separated path key.
 * Creates intermediate objects as needed. Supported value types are:
 * - bool
 * - int
 * - float
 * - string
 * - vector<bool>
 * - vector<int>
 * - vector<float>
 * - vector<string>
 *
 * @param key Dot-separated path where to store the value (e.g. "database.host")
 * @param value ConfigValue containing the value to store
 * @throws std::runtime_error if the key path is invalid or contains invalid
 * characters
 */
void JsonConfig::Set(const std::string& key, const ConfigValue& value) {
  try {
    auto& target = GetJsonRef(root_, key);
    target = ConfigValueToJson(value);
  } catch (const std::exception& e) {
    throw std::runtime_error("Failed to set value for key '" + key +
                             "': " + std::string(e.what()));
  }
}

/**
 * @brief Check if a key exists in the configuration
 *
 * Tests whether a value exists at the specified dot-separated path key.
 *
 * @param key Dot-separated path to check (e.g. "database.host")
 * @return true if the key exists and contains a value, false otherwise
 */
bool JsonConfig::HasKey(const std::string& key) const {
  try {
    GetJsonRef(root_, key);
    return true;
  } catch (const std::exception&) {
    return false;
  }
}

/**
 * @brief Save configuration to a JSON file
 *
 * Writes the current configuration state to a JSON file. The output is
 * pretty-printed with 2-space indentation for readability.
 *
 * @param filename Path where to save the configuration file
 * @return true if saving was successful, false otherwise
 */
bool JsonConfig::SaveToFile(const std::string& filename) const {
  try {
    std::ofstream file(filename);
    if (!file.is_open()) {
      throw std::runtime_error("Failed to open file for writing: " + filename);
    }
    file << std::setw(2) << root_ << std::endl;
    return true;
  } catch (const std::exception& e) {
    throw std::runtime_error("Failed to save JSON to file: " +
                             std::string(e.what()));
  }
}

/**
 * @brief Convert configuration to a JSON string
 *
 * Returns a string representation of the current configuration state.
 * The output is pretty-printed with 2-space indentation for readability.
 *
 * @return Pretty-printed JSON string representation of the configuration
 */
std::string JsonConfig::ToString() const {
  try {
    return root_.dump(2);
  } catch (const std::exception& e) {
    throw std::runtime_error("Failed to convert JSON to string: " +
                             std::string(e.what()));
  }
}

/**
 * @brief Clear all configuration data
 *
 * Removes all key-value pairs from the configuration, resetting it to
 * an empty state.
 */
void JsonConfig::Clear() {
  root_ = nlohmann::json::object();
}

/**
 * @brief Get a reference to a JSON value at the specified path
 *
 * Helper function that traverses the JSON object using a dot-separated path
 * and returns a reference to the JSON value at that location. Creates
 * intermediate objects as needed when used with Set().
 *
 * @param j The JSON object to traverse
 * @param key Dot-separated path to the desired value (e.g. "database.host")
 * @return Reference to the JSON value at the specified path
 * @throws nlohmann::json::exception if the path is invalid or contains invalid
 * characters
 */
nlohmann::json& JsonConfig::GetJsonRef(nlohmann::json& j,
                                       const std::string& key) {
  auto parts = SplitKey(key);
  auto* current = &j;

  for (size_t i = 0; i < parts.size() - 1; ++i) {
    if (!current->contains(parts[i])) {
      (*current)[parts[i]] = nlohmann::json::object();
    }
    current = &(*current)[parts[i]];
    if (!current->is_object()) {
      throw std::runtime_error(
          "Invalid path: intermediate node is not an object");
    }
  }

  return (*current)[parts.back()];
}

/**
 * @brief Get a const reference to a JSON value at the specified path
 *
 * Const version of GetJsonRef() that returns a const reference. Used internally
 * by Get() and HasKey() to safely access values without modification.
 *
 * @param j The JSON object to traverse
 * @param key Dot-separated path to the desired value (e.g. "database.host")
 * @return Const reference to the JSON value at the specified path
 * @throws nlohmann::json::exception if the path is invalid or value doesn't
 * exist
 */
const nlohmann::json& JsonConfig::GetJsonRef(const nlohmann::json& j,
                                             const std::string& key) const {
  auto parts = SplitKey(key);
  const nlohmann::json* current = &j;

  for (size_t i = 0; i < parts.size() - 1; ++i) {
    if (!current->contains(parts[i])) {
      throw std::runtime_error("Key not found: " + key);
    }
    current = &(*current)[parts[i]];
    if (!current->is_object()) {
      throw std::runtime_error(
          "Invalid path: intermediate node is not an object");
    }
  }

  if (!current->contains(parts.back())) {
    throw std::runtime_error("Key not found: " + key);
  }

  return (*current)[parts.back()];
}

/**
 * @brief Convert a JSON value to a ConfigValue
 *
 * Helper function that converts nlohmann::json values to the appropriate
 * ConfigValue variant type. Supports conversion of:
 * - Boolean values to bool
 * - Integer numbers to int
 * - Floating point numbers to float
 * - Strings to string
 * - Arrays of the above types to corresponding vector types
 *
 * For arrays, the element type is determined by the first element. Empty arrays
 * are converted to vector<string> by default.
 *
 * @param j The JSON value to convert
 * @return ConfigValue containing the converted value
 * @throws std::runtime_error if the JSON value type is not supported (e.g.
 * objects or null)
 */
ConfigValue JsonConfig::JsonToConfigValue(const nlohmann::json& j) {
  if (j.is_null()) {
    return ConfigValue();
  } else if (j.is_boolean()) {
    return ConfigValue(j.get<bool>());
  } else if (j.is_number_integer()) {
    return ConfigValue(j.get<int>());
  } else if (j.is_number_float()) {
    return ConfigValue(j.get<float>());
  } else if (j.is_string()) {
    return ConfigValue(j.get<std::string>());
  } else if (j.is_array()) {
    if (j.empty()) {
      return ConfigValue(std::vector<std::string>());
    }

    // Determine array type based on first element
    if (j[0].is_boolean()) {
      std::vector<bool> vec;
      for (const auto& item : j) {
        vec.push_back(item.get<bool>());
      }
      return ConfigValue(vec);
    } else if (j[0].is_number_integer()) {
      std::vector<int> vec;
      for (const auto& item : j) {
        vec.push_back(item.get<int>());
      }
      return ConfigValue(vec);
    } else if (j[0].is_number_float()) {
      std::vector<float> vec;
      for (const auto& item : j) {
        vec.push_back(item.get<float>());
      }
      return ConfigValue(vec);
    } else if (j[0].is_string()) {
      std::vector<std::string> vec;
      for (const auto& item : j) {
        vec.push_back(item.get<std::string>());
      }
      return ConfigValue(vec);
    }
  } else if (j.is_object()) {
    ConfigMap map;
    for (const auto& [key, value] : j.items()) {
      map[key] = JsonToConfigValue(value);
    }
    return ConfigValue(map);
  }

  throw std::runtime_error("Unsupported JSON value type");
}

/**
 * @brief Convert a ConfigValue to a JSON value
 *
 * Helper function that converts ConfigValue variants to nlohmann::json values.
 * Uses std::visit to handle all possible types stored in the ConfigValue:
 * - bool -> JSON boolean
 * - int -> JSON integer
 * - float -> JSON number
 * - string -> JSON string
 * - vector<T> -> JSON array of corresponding type
 *
 * @param value The ConfigValue to convert
 * @return nlohmann::json containing the converted value
 */
nlohmann::json JsonConfig::ConfigValueToJson(const ConfigValue& value) {
  if (value.isNull()) {
    return nlohmann::json();
  } else if (value.isBool()) {
    return nlohmann::json(value.asBool());
  } else if (value.isInt()) {
    return nlohmann::json(value.asInt());
  } else if (value.isFloat()) {
    return nlohmann::json(value.asFloat());
  } else if (value.isString()) {
    return nlohmann::json(value.asString());
  } else if (value.isVectorBool()) {
    return nlohmann::json(value.asVectorBool());
  } else if (value.isVectorInt()) {
    return nlohmann::json(value.asVectorInt());
  } else if (value.isVectorFloat()) {
    return nlohmann::json(value.asVectorFloat());
  } else if (value.isVectorString()) {
    return nlohmann::json(value.asVectorString());
  } else if (value.isMap()) {
    nlohmann::json result = nlohmann::json::object();
    for (const auto& [key, val] : value.asMap()) {
      result[key] = ConfigValueToJson(val);
    }
    return result;
  }
  throw std::runtime_error("Unsupported ConfigValue type");
}

=======
#include "JsonConfig.hpp"

#include <fstream>
#include <stdexcept>
#include <iomanip>
#include <string>

namespace metada::backends::config {

using framework::ConfigMap;
using framework::ConfigValue;

/**
 * @brief Load configuration from a JSON file
 *
 * Attempts to load and parse a JSON configuration file. The file must contain
 * valid JSON syntax.
 *
 * @param filename Path to the JSON configuration file
 * @return true if loading was successful, false otherwise
 * @throws std::runtime_error if file cannot be opened or contains invalid JSON
 */
bool JsonConfig::LoadFromFile(const std::string& filename) {
  try {
    std::ifstream file(filename);
    if (!file.is_open()) {
      throw std::runtime_error("Failed to open file: " + filename);
    }
    file >> root_;
    return true;
  } catch (const std::exception& e) {
    throw std::runtime_error("Failed to load JSON from file: " +
                             std::string(e.what()));
  }
}

/**
 * @brief Load configuration from a JSON string
 *
 * Attempts to parse a string containing JSON configuration data.
 *
 * @param content String containing JSON configuration data
 * @return true if parsing was successful, false otherwise
 * @throws std::runtime_error if content contains invalid JSON
 */
bool JsonConfig::LoadFromString(const std::string& content) {
  try {
    root_ = nlohmann::json::parse(content);
    return true;
  } catch (const std::exception& e) {
    throw std::runtime_error("Failed to parse JSON string: " +
                             std::string(e.what()));
  }
}

/**
 * @brief Get a value from the configuration
 *
 * Retrieves a value from the configuration using a dot-separated path key.
 * The value is returned as a ConfigValue variant that can contain:
 * - bool
 * - int
 * - float
 * - string
 * - vector<bool>
 * - vector<int>
 * - vector<float>
 * - vector<string>
 *
 * @param key Dot-separated path to the configuration value (e.g.
 * "database.host")
 * @return ConfigValue containing the requested value
 * @throws std::runtime_error if the key doesn't exist or value type is not
 * supported
 */
ConfigValue JsonConfig::Get(const std::string& key) const {
  try {
    const auto& value = GetJsonRef(root_, key);
    return JsonToConfigValue(value);
  } catch (const std::exception& e) {
    throw std::runtime_error("Failed to get value for key '" + key +
                             "': " + std::string(e.what()));
  }
}

/**
 * @brief Set a value in the configuration
 *
 * Stores a value in the configuration at the specified dot-separated path key.
 * Creates intermediate objects as needed. Supported value types are:
 * - bool
 * - int
 * - float
 * - string
 * - vector<bool>
 * - vector<int>
 * - vector<float>
 * - vector<string>
 *
 * @param key Dot-separated path where to store the value (e.g. "database.host")
 * @param value ConfigValue containing the value to store
 * @throws std::runtime_error if the key path is invalid or contains invalid
 * characters
 */
void JsonConfig::Set(const std::string& key, const ConfigValue& value) {
  try {
    auto& target = GetJsonRef(root_, key);
    target = ConfigValueToJson(value);
  } catch (const std::exception& e) {
    throw std::runtime_error("Failed to set value for key '" + key +
                             "': " + std::string(e.what()));
  }
}

/**
 * @brief Check if a key exists in the configuration
 *
 * Tests whether a value exists at the specified dot-separated path key.
 *
 * @param key Dot-separated path to check (e.g. "database.host")
 * @return true if the key exists and contains a value, false otherwise
 */
bool JsonConfig::HasKey(const std::string& key) const {
  try {
    GetJsonRef(root_, key);
    return true;
  } catch (const std::exception&) {
    return false;
  }
}

/**
 * @brief Save configuration to a JSON file
 *
 * Writes the current configuration state to a JSON file. The output is
 * pretty-printed with 2-space indentation for readability.
 *
 * @param filename Path where to save the configuration file
 * @return true if saving was successful, false otherwise
 */
bool JsonConfig::SaveToFile(const std::string& filename) const {
  try {
    std::ofstream file(filename);
    if (!file.is_open()) {
      throw std::runtime_error("Failed to open file for writing: " + filename);
    }
    file << std::setw(2) << root_ << std::endl;
    return true;
  } catch (const std::exception& e) {
    throw std::runtime_error("Failed to save JSON to file: " +
                             std::string(e.what()));
  }
}

/**
 * @brief Convert configuration to a JSON string
 *
 * Returns a string representation of the current configuration state.
 * The output is pretty-printed with 2-space indentation for readability.
 *
 * @return Pretty-printed JSON string representation of the configuration
 */
std::string JsonConfig::ToString() const {
  try {
    return root_.dump(2);
  } catch (const std::exception& e) {
    throw std::runtime_error("Failed to convert JSON to string: " +
                             std::string(e.what()));
  }
}

/**
 * @brief Clear all configuration data
 *
 * Removes all key-value pairs from the configuration, resetting it to
 * an empty state.
 */
void JsonConfig::Clear() {
  root_ = nlohmann::json::object();
}

/**
 * @brief Get a reference to a JSON value at the specified path
 *
 * Helper function that traverses the JSON object using a dot-separated path
 * and returns a reference to the JSON value at that location. Creates
 * intermediate objects as needed when used with Set().
 *
 * @param j The JSON object to traverse
 * @param key Dot-separated path to the desired value (e.g. "database.host")
 * @return Reference to the JSON value at the specified path
 * @throws nlohmann::json::exception if the path is invalid or contains invalid
 * characters
 */
nlohmann::json& JsonConfig::GetJsonRef(nlohmann::json& j,
                                       const std::string& key) {
  auto parts = SplitKey(key);
  auto* current = &j;

  for (size_t i = 0; i < parts.size() - 1; ++i) {
    if (!current->contains(parts[i])) {
      (*current)[parts[i]] = nlohmann::json::object();
    }
    current = &(*current)[parts[i]];
    if (!current->is_object()) {
      throw std::runtime_error(
          "Invalid path: intermediate node is not an object");
    }
  }

  return (*current)[parts.back()];
}

/**
 * @brief Get a const reference to a JSON value at the specified path
 *
 * Const version of GetJsonRef() that returns a const reference. Used internally
 * by Get() and HasKey() to safely access values without modification.
 *
 * @param j The JSON object to traverse
 * @param key Dot-separated path to the desired value (e.g. "database.host")
 * @return Const reference to the JSON value at the specified path
 * @throws nlohmann::json::exception if the path is invalid or value doesn't
 * exist
 */
const nlohmann::json& JsonConfig::GetJsonRef(const nlohmann::json& j,
                                             const std::string& key) const {
  auto parts = SplitKey(key);
  const nlohmann::json* current = &j;

  for (size_t i = 0; i < parts.size() - 1; ++i) {
    if (!current->contains(parts[i])) {
      throw std::runtime_error("Key not found: " + key);
    }
    current = &(*current)[parts[i]];
    if (!current->is_object()) {
      throw std::runtime_error(
          "Invalid path: intermediate node is not an object");
    }
  }

  if (!current->contains(parts.back())) {
    throw std::runtime_error("Key not found: " + key);
  }

  return (*current)[parts.back()];
}

/**
 * @brief Convert a JSON value to a ConfigValue
 *
 * Helper function that converts nlohmann::json values to the appropriate
 * ConfigValue variant type. Supports conversion of:
 * - Boolean values to bool
 * - Integer numbers to int
 * - Floating point numbers to float
 * - Strings to string
 * - Arrays of the above types to corresponding vector types
 *
 * For arrays, the element type is determined by the first element. Empty arrays
 * are converted to vector<string> by default.
 *
 * @param j The JSON value to convert
 * @return ConfigValue containing the converted value
 * @throws std::runtime_error if the JSON value type is not supported (e.g.
 * objects or null)
 */
ConfigValue JsonConfig::JsonToConfigValue(const nlohmann::json& j) {
  if (j.is_null()) {
    return ConfigValue();
  } else if (j.is_boolean()) {
    return ConfigValue(j.get<bool>());
  } else if (j.is_number_integer()) {
    return ConfigValue(j.get<int>());
  } else if (j.is_number_float()) {
    return ConfigValue(j.get<float>());
  } else if (j.is_string()) {
    return ConfigValue(j.get<std::string>());
  } else if (j.is_array()) {
    if (j.empty()) {
      return ConfigValue(std::vector<std::string>());
    }

    // Determine array type based on first element
    if (j[0].is_boolean()) {
      std::vector<bool> vec;
      for (const auto& item : j) {
        vec.push_back(item.get<bool>());
      }
      return ConfigValue(vec);
    } else if (j[0].is_number_integer()) {
      std::vector<int> vec;
      for (const auto& item : j) {
        vec.push_back(item.get<int>());
      }
      return ConfigValue(vec);
    } else if (j[0].is_number_float()) {
      std::vector<float> vec;
      for (const auto& item : j) {
        vec.push_back(item.get<float>());
      }
      return ConfigValue(vec);
    } else if (j[0].is_string()) {
      std::vector<std::string> vec;
      for (const auto& item : j) {
        vec.push_back(item.get<std::string>());
      }
      return ConfigValue(vec);
    } else if (j[0].is_object()) {
      // Support for array of objects (nested maps)
      std::vector<framework::ConfigValue> vec;
      for (const auto& item : j) {
        vec.push_back(JsonToConfigValue(item));
      }
      return ConfigValue(vec);
    }
  } else if (j.is_object()) {
    ConfigMap map;
    for (const auto& [key, value] : j.items()) {
      map[key] = JsonToConfigValue(value);
    }
    return ConfigValue(map);
  }

  throw std::runtime_error("Unsupported JSON value type");
}

/**
 * @brief Convert a ConfigValue to a JSON value
 *
 * Helper function that converts ConfigValue variants to nlohmann::json values.
 * Uses std::visit to handle all possible types stored in the ConfigValue:
 * - bool -> JSON boolean
 * - int -> JSON integer
 * - float -> JSON number
 * - string -> JSON string
 * - vector<T> -> JSON array of corresponding type
 *
 * @param value The ConfigValue to convert
 * @return nlohmann::json containing the converted value
 */
nlohmann::json JsonConfig::ConfigValueToJson(const ConfigValue& value) {
  if (value.isNull()) {
    return nlohmann::json();
  } else if (value.isBool()) {
    return nlohmann::json(value.asBool());
  } else if (value.isInt()) {
    return nlohmann::json(value.asInt());
  } else if (value.isFloat()) {
    return nlohmann::json(value.asFloat());
  } else if (value.isString()) {
    return nlohmann::json(value.asString());
  } else if (value.isVectorBool()) {
    return nlohmann::json(value.asVectorBool());
  } else if (value.isVectorInt()) {
    return nlohmann::json(value.asVectorInt());
  } else if (value.isVectorFloat()) {
    return nlohmann::json(value.asVectorFloat());
  } else if (value.isVectorString()) {
    return nlohmann::json(value.asVectorString());
  } else if (value.isVectorConfigValue()) {
    nlohmann::json arr = nlohmann::json::array();
    for (const auto& item : value.asVectorConfigValue()) {
      arr.push_back(ConfigValueToJson(item));
    }
    return arr;
  } else if (value.isMap()) {
    nlohmann::json result = nlohmann::json::object();
    for (const auto& [key, val] : value.asMap()) {
      result[key] = ConfigValueToJson(val);
    }
    return result;
  }
  throw std::runtime_error("Unsupported ConfigValue type");
}

JsonConfig::JsonConfig(const framework::ConfigMap& map) {
  // Convert ConfigMap to nlohmann::json object
  root_ = nlohmann::json::object();
  for (const auto& [key, value] : map) {
    root_[key] = ConfigValueToJson(value);
  }
}

>>>>>>> 869ddda1
}  // namespace metada::backends::config<|MERGE_RESOLUTION|>--- conflicted
+++ resolved
@@ -1,367 +1,3 @@
-<<<<<<< HEAD
-#include "JsonConfig.hpp"
-
-#include <fstream>
-#include <sstream>
-#include <stdexcept>
-
-namespace metada::backends::config {
-
-using framework::ConfigMap;
-using framework::ConfigValue;
-
-/**
- * @brief Load configuration from a JSON file
- *
- * Attempts to load and parse a JSON configuration file. The file must contain
- * valid JSON syntax.
- *
- * @param filename Path to the JSON configuration file
- * @return true if loading was successful, false otherwise
- * @throws std::runtime_error if file cannot be opened or contains invalid JSON
- */
-bool JsonConfig::LoadFromFile(const std::string& filename) {
-  try {
-    std::ifstream file(filename);
-    if (!file.is_open()) {
-      throw std::runtime_error("Failed to open file: " + filename);
-    }
-    file >> root_;
-    return true;
-  } catch (const std::exception& e) {
-    throw std::runtime_error("Failed to load JSON from file: " +
-                             std::string(e.what()));
-  }
-}
-
-/**
- * @brief Load configuration from a JSON string
- *
- * Attempts to parse a string containing JSON configuration data.
- *
- * @param content String containing JSON configuration data
- * @return true if parsing was successful, false otherwise
- * @throws std::runtime_error if content contains invalid JSON
- */
-bool JsonConfig::LoadFromString(const std::string& content) {
-  try {
-    root_ = nlohmann::json::parse(content);
-    return true;
-  } catch (const std::exception& e) {
-    throw std::runtime_error("Failed to parse JSON string: " +
-                             std::string(e.what()));
-  }
-}
-
-/**
- * @brief Get a value from the configuration
- *
- * Retrieves a value from the configuration using a dot-separated path key.
- * The value is returned as a ConfigValue variant that can contain:
- * - bool
- * - int
- * - float
- * - string
- * - vector<bool>
- * - vector<int>
- * - vector<float>
- * - vector<string>
- *
- * @param key Dot-separated path to the configuration value (e.g.
- * "database.host")
- * @return ConfigValue containing the requested value
- * @throws std::runtime_error if the key doesn't exist or value type is not
- * supported
- */
-ConfigValue JsonConfig::Get(const std::string& key) const {
-  try {
-    const auto& value = GetJsonRef(root_, key);
-    return JsonToConfigValue(value);
-  } catch (const std::exception& e) {
-    throw std::runtime_error("Failed to get value for key '" + key +
-                             "': " + std::string(e.what()));
-  }
-}
-
-/**
- * @brief Set a value in the configuration
- *
- * Stores a value in the configuration at the specified dot-separated path key.
- * Creates intermediate objects as needed. Supported value types are:
- * - bool
- * - int
- * - float
- * - string
- * - vector<bool>
- * - vector<int>
- * - vector<float>
- * - vector<string>
- *
- * @param key Dot-separated path where to store the value (e.g. "database.host")
- * @param value ConfigValue containing the value to store
- * @throws std::runtime_error if the key path is invalid or contains invalid
- * characters
- */
-void JsonConfig::Set(const std::string& key, const ConfigValue& value) {
-  try {
-    auto& target = GetJsonRef(root_, key);
-    target = ConfigValueToJson(value);
-  } catch (const std::exception& e) {
-    throw std::runtime_error("Failed to set value for key '" + key +
-                             "': " + std::string(e.what()));
-  }
-}
-
-/**
- * @brief Check if a key exists in the configuration
- *
- * Tests whether a value exists at the specified dot-separated path key.
- *
- * @param key Dot-separated path to check (e.g. "database.host")
- * @return true if the key exists and contains a value, false otherwise
- */
-bool JsonConfig::HasKey(const std::string& key) const {
-  try {
-    GetJsonRef(root_, key);
-    return true;
-  } catch (const std::exception&) {
-    return false;
-  }
-}
-
-/**
- * @brief Save configuration to a JSON file
- *
- * Writes the current configuration state to a JSON file. The output is
- * pretty-printed with 2-space indentation for readability.
- *
- * @param filename Path where to save the configuration file
- * @return true if saving was successful, false otherwise
- */
-bool JsonConfig::SaveToFile(const std::string& filename) const {
-  try {
-    std::ofstream file(filename);
-    if (!file.is_open()) {
-      throw std::runtime_error("Failed to open file for writing: " + filename);
-    }
-    file << std::setw(2) << root_ << std::endl;
-    return true;
-  } catch (const std::exception& e) {
-    throw std::runtime_error("Failed to save JSON to file: " +
-                             std::string(e.what()));
-  }
-}
-
-/**
- * @brief Convert configuration to a JSON string
- *
- * Returns a string representation of the current configuration state.
- * The output is pretty-printed with 2-space indentation for readability.
- *
- * @return Pretty-printed JSON string representation of the configuration
- */
-std::string JsonConfig::ToString() const {
-  try {
-    return root_.dump(2);
-  } catch (const std::exception& e) {
-    throw std::runtime_error("Failed to convert JSON to string: " +
-                             std::string(e.what()));
-  }
-}
-
-/**
- * @brief Clear all configuration data
- *
- * Removes all key-value pairs from the configuration, resetting it to
- * an empty state.
- */
-void JsonConfig::Clear() {
-  root_ = nlohmann::json::object();
-}
-
-/**
- * @brief Get a reference to a JSON value at the specified path
- *
- * Helper function that traverses the JSON object using a dot-separated path
- * and returns a reference to the JSON value at that location. Creates
- * intermediate objects as needed when used with Set().
- *
- * @param j The JSON object to traverse
- * @param key Dot-separated path to the desired value (e.g. "database.host")
- * @return Reference to the JSON value at the specified path
- * @throws nlohmann::json::exception if the path is invalid or contains invalid
- * characters
- */
-nlohmann::json& JsonConfig::GetJsonRef(nlohmann::json& j,
-                                       const std::string& key) {
-  auto parts = SplitKey(key);
-  auto* current = &j;
-
-  for (size_t i = 0; i < parts.size() - 1; ++i) {
-    if (!current->contains(parts[i])) {
-      (*current)[parts[i]] = nlohmann::json::object();
-    }
-    current = &(*current)[parts[i]];
-    if (!current->is_object()) {
-      throw std::runtime_error(
-          "Invalid path: intermediate node is not an object");
-    }
-  }
-
-  return (*current)[parts.back()];
-}
-
-/**
- * @brief Get a const reference to a JSON value at the specified path
- *
- * Const version of GetJsonRef() that returns a const reference. Used internally
- * by Get() and HasKey() to safely access values without modification.
- *
- * @param j The JSON object to traverse
- * @param key Dot-separated path to the desired value (e.g. "database.host")
- * @return Const reference to the JSON value at the specified path
- * @throws nlohmann::json::exception if the path is invalid or value doesn't
- * exist
- */
-const nlohmann::json& JsonConfig::GetJsonRef(const nlohmann::json& j,
-                                             const std::string& key) const {
-  auto parts = SplitKey(key);
-  const nlohmann::json* current = &j;
-
-  for (size_t i = 0; i < parts.size() - 1; ++i) {
-    if (!current->contains(parts[i])) {
-      throw std::runtime_error("Key not found: " + key);
-    }
-    current = &(*current)[parts[i]];
-    if (!current->is_object()) {
-      throw std::runtime_error(
-          "Invalid path: intermediate node is not an object");
-    }
-  }
-
-  if (!current->contains(parts.back())) {
-    throw std::runtime_error("Key not found: " + key);
-  }
-
-  return (*current)[parts.back()];
-}
-
-/**
- * @brief Convert a JSON value to a ConfigValue
- *
- * Helper function that converts nlohmann::json values to the appropriate
- * ConfigValue variant type. Supports conversion of:
- * - Boolean values to bool
- * - Integer numbers to int
- * - Floating point numbers to float
- * - Strings to string
- * - Arrays of the above types to corresponding vector types
- *
- * For arrays, the element type is determined by the first element. Empty arrays
- * are converted to vector<string> by default.
- *
- * @param j The JSON value to convert
- * @return ConfigValue containing the converted value
- * @throws std::runtime_error if the JSON value type is not supported (e.g.
- * objects or null)
- */
-ConfigValue JsonConfig::JsonToConfigValue(const nlohmann::json& j) {
-  if (j.is_null()) {
-    return ConfigValue();
-  } else if (j.is_boolean()) {
-    return ConfigValue(j.get<bool>());
-  } else if (j.is_number_integer()) {
-    return ConfigValue(j.get<int>());
-  } else if (j.is_number_float()) {
-    return ConfigValue(j.get<float>());
-  } else if (j.is_string()) {
-    return ConfigValue(j.get<std::string>());
-  } else if (j.is_array()) {
-    if (j.empty()) {
-      return ConfigValue(std::vector<std::string>());
-    }
-
-    // Determine array type based on first element
-    if (j[0].is_boolean()) {
-      std::vector<bool> vec;
-      for (const auto& item : j) {
-        vec.push_back(item.get<bool>());
-      }
-      return ConfigValue(vec);
-    } else if (j[0].is_number_integer()) {
-      std::vector<int> vec;
-      for (const auto& item : j) {
-        vec.push_back(item.get<int>());
-      }
-      return ConfigValue(vec);
-    } else if (j[0].is_number_float()) {
-      std::vector<float> vec;
-      for (const auto& item : j) {
-        vec.push_back(item.get<float>());
-      }
-      return ConfigValue(vec);
-    } else if (j[0].is_string()) {
-      std::vector<std::string> vec;
-      for (const auto& item : j) {
-        vec.push_back(item.get<std::string>());
-      }
-      return ConfigValue(vec);
-    }
-  } else if (j.is_object()) {
-    ConfigMap map;
-    for (const auto& [key, value] : j.items()) {
-      map[key] = JsonToConfigValue(value);
-    }
-    return ConfigValue(map);
-  }
-
-  throw std::runtime_error("Unsupported JSON value type");
-}
-
-/**
- * @brief Convert a ConfigValue to a JSON value
- *
- * Helper function that converts ConfigValue variants to nlohmann::json values.
- * Uses std::visit to handle all possible types stored in the ConfigValue:
- * - bool -> JSON boolean
- * - int -> JSON integer
- * - float -> JSON number
- * - string -> JSON string
- * - vector<T> -> JSON array of corresponding type
- *
- * @param value The ConfigValue to convert
- * @return nlohmann::json containing the converted value
- */
-nlohmann::json JsonConfig::ConfigValueToJson(const ConfigValue& value) {
-  if (value.isNull()) {
-    return nlohmann::json();
-  } else if (value.isBool()) {
-    return nlohmann::json(value.asBool());
-  } else if (value.isInt()) {
-    return nlohmann::json(value.asInt());
-  } else if (value.isFloat()) {
-    return nlohmann::json(value.asFloat());
-  } else if (value.isString()) {
-    return nlohmann::json(value.asString());
-  } else if (value.isVectorBool()) {
-    return nlohmann::json(value.asVectorBool());
-  } else if (value.isVectorInt()) {
-    return nlohmann::json(value.asVectorInt());
-  } else if (value.isVectorFloat()) {
-    return nlohmann::json(value.asVectorFloat());
-  } else if (value.isVectorString()) {
-    return nlohmann::json(value.asVectorString());
-  } else if (value.isMap()) {
-    nlohmann::json result = nlohmann::json::object();
-    for (const auto& [key, val] : value.asMap()) {
-      result[key] = ConfigValueToJson(val);
-    }
-    return result;
-  }
-  throw std::runtime_error("Unsupported ConfigValue type");
-}
-
-=======
 #include "JsonConfig.hpp"
 
 #include <fstream>
@@ -746,5 +382,4 @@
   }
 }
 
->>>>>>> 869ddda1
 }  // namespace metada::backends::config