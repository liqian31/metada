<<<<<<< HEAD
/**
 * @file MockObservation.hpp
 * @brief Mock implementation of IObservation interface for testing
 * @ingroup tests
 * @author Metada Framework Team
 *
 * @details
 * This mock class provides a test double for the IObservation interface using
 * Google Mock. It allows testing code that depends on IObservation by providing
 * mock implementations of all interface methods that can be configured with
 * expectations and behaviors.
 *
 * The mock implementation supports:
 * - Setting expectations on method calls
 * - Configuring return values and behaviors
 * - Verifying interaction patterns
 * - Testing error conditions
 *
 * @see IObservation
 * @see testing::Mock
 */

#pragma once

#include <gmock/gmock.h>

#include <string>
#include <vector>

namespace metada::backends::gmock {

/**
 * @brief Mock implementation of IObservation for testing
 *
 * @details
 * Provides mock methods for all IObservation interface operations, organized
 * into the following categories:
 *
 * @par Lifecycle Management
 * - initialize() - Initialize observation from configuration
 * - reset() - Reset observation to initial values
 * - validate() - Validate observation consistency
 * - isValid() - Check if observation is valid
 * - isInitialized() - Check initialization status
 *
 * @par Copy/Move Operations
 * - copyFrom() - Copy observation from another instance
 * - moveFrom() - Move observation from another instance
 * - equals() - Compare equality with another observation
 *
 * @par Data Access
 * - getData() - Get raw pointer to data
 * - getData() const - Get const raw pointer to data
 * - getUncertainty() - Get raw pointer to uncertainty data
 * - getUncertainty() const - Get const raw pointer to uncertainty data
 * - getSize() - Get size of observation data
 *
 * @par Metadata Operations
 * - setMetadata() - Set metadata key-value pair
 * - getMetadata() - Get metadata value by key
 * - hasMetadata() - Check if metadata key exists
 *
 * @par Observation Information
 * - getVariableNames() - Get names of observation variables
 * - hasVariable() - Check if variable exists
 * - getDimensions() - Get dimensions of observation space
 *
 * @par Spatiotemporal Metadata
 * - setLocations() - Set spatial locations for observations
 * - setTimes() - Set timestamps for observations
 * - getLocations() - Get spatial locations
 * - getTimes() - Get timestamps
 *
 * @par Arithmetic Operations
 * - add() - Add another observation
 * - subtract() - Subtract another observation
 * - multiply() - Multiply by scalar
 *
 * @par Quality Control
 * - setQualityFlags() - Set quality control flags
 * - getQualityFlags() - Get quality control flags
 * - setConfidenceValues() - Set confidence values
 * - getConfidenceValues() - Get confidence values
 *
 * @note All mock methods use Google Mock's MOCK_METHOD macro to enable
 * setting expectations and verifying calls.
 */
template <typename ConfigBackend>
class MockObservation {
 public:
  // Disable default constructor
  MockObservation() = delete;

  // Destructor
  ~MockObservation() = default;

  // Copy constructor
  MockObservation(const MockObservation& other) = delete;

  /**
   * @brief Copy assignment operator
   */
  MockObservation& operator=(const MockObservation& other) = delete;

  /**
   * @brief Move constructor
   */
  MockObservation(MockObservation&& other) noexcept : config_(other.config_) {
    // Explicit Move Constructor (Even Without Data Members)
  }

  /**
   * @brief Move assignment operator
   */
  MockObservation& operator=(
      [[maybe_unused]] MockObservation&& other) noexcept {
    // Explicit Move Assignment (Even Without Data Members)
    return *this;
  }

  /**
   * @brief Constructor that initializes observation from config
   */
  explicit MockObservation(const ConfigBackend& config) : config_(config) {
    initialize();
  }

  // Clone operation
  std::unique_ptr<MockObservation> clone() const {
    auto cloned = std::make_unique<MockObservation>(config_);
    return cloned;
  }

  // Lifecycle management
  MOCK_METHOD(void, initialize, ());

  MOCK_METHOD(void, applyQC, ());
  MOCK_METHOD(bool, equals, (const MockObservation& other), (const));

  // Arithmetic operations
  MOCK_METHOD(void, add, (const MockObservation& other));
  MOCK_METHOD(void, subtract, (const MockObservation& other));
  MOCK_METHOD(void, multiply, (double scalar));

  void loadFromFile([[maybe_unused]] const std::string& filename) {
    // TODO: Implement
  }

  void saveToFile([[maybe_unused]] const std::string& filename) const {
    // TODO: Implement
  }

  // Get the data
  void* getData() { return data_.empty() ? nullptr : data_.data(); }

  const void* getData() const { return data_.empty() ? nullptr : data_.data(); }

  // Get the variable names
  const std::vector<std::string>& getVariableNames() const {
    return variableNames_;
  }

  // Get the dimensions
  const std::vector<size_t>& getDimensions(const std::string& name) const {
    return dimensions_.at(name);
  }

  // Test helper methods
  void setVariables(const std::vector<std::string>& variables) {
    variableNames_ = variables;
  }

  void setDimensions(const std::string& name, const std::vector<size_t>& dims) {
    dimensions_[name] = dims;
  }

  void setData(const std::vector<double>& data) { data_ = data; }

 private:
  const ConfigBackend& config_;
  std::vector<std::string> variableNames_;
  std::unordered_map<std::string, std::vector<size_t>> dimensions_;
  std::vector<double> data_;
};

=======
/**
 * @file MockObservation.hpp
 * @brief Mock implementation of observation backend for testing
 * @ingroup tests
 * @author Metada Framework Team
 *
 * @details
 * This mock class provides a test double for the observation backend interface
 * using Google Mock. It allows testing code that depends on observation
 * backends by providing mock implementations of all interface methods that can
 * be configured with expectations and behaviors.
 *
 * The mock implementation supports:
 * - Setting expectations on method calls
 * - Configuring return values and behaviors
 * - Verifying interaction patterns
 * - Testing error conditions
 * - Point-based observations with location information
 * - Iteration capabilities
 *
 * @see Observation
 * @see testing::Mock
 */

#pragma once

#include <gmock/gmock.h>

#include <string>
#include <unordered_map>
#include <vector>

#include "Location.hpp"
#include "PointObservation.hpp"

namespace metada::backends::gmock {

using metada::framework::CoordinateSystem;
using metada::framework::Location;
using metada::framework::ObservationPoint;

/**
 * @brief Iterator for mock observations
 */
class MockObservationIterator {
 public:
  using iterator_category = std::forward_iterator_tag;
  using value_type = ObservationPoint;
  using difference_type = std::ptrdiff_t;
  using pointer = ObservationPoint*;
  using reference = ObservationPoint&;

  MockObservationIterator() = default;

  MockObservationIterator(const std::vector<ObservationPoint>* data,
                          size_t index)
      : data_(data), index_(index) {}

  // Dereference operators
  reference operator*() { return const_cast<reference>((*data_)[index_]); }
  pointer operator->() { return &const_cast<reference>((*data_)[index_]); }

  // Increment operators
  MockObservationIterator& operator++() {
    ++index_;
    return *this;
  }

  MockObservationIterator operator++(int) {
    MockObservationIterator tmp = *this;
    ++index_;
    return tmp;
  }

  // Comparison operators
  bool operator==(const MockObservationIterator& other) const {
    return data_ == other.data_ && index_ == other.index_;
  }

  bool operator!=(const MockObservationIterator& other) const {
    return !(*this == other);
  }

 private:
  const std::vector<ObservationPoint>* data_;
  size_t index_;
};

/**
 * @brief Mock implementation of observation backend for testing
 *
 * @details
 * Provides mock methods for all observation backend interface operations,
 * organized into the following categories:
 *
 * @par Lifecycle Management
 * - initialize() - Initialize observation from configuration
 * - applyQC() - Apply quality control
 * - equals() - Compare equality with another observation
 *
 * @par Copy/Move Operations
 * - clone() - Clone observation
 *
 * @par Data Access and Iteration
 * - begin()/end() - Iteration support
 * - size() - Get number of observations
 * - operator[] - Direct indexing
 * - getData() - Get raw pointer to data
 * - getData<T>() - Template data access
 *
 * @par Variable Information
 * - getTypeNames() - Get names of observation types
 * - getVariableNames(typeName) - Get variables for a specific type
 *
 * @par Arithmetic Operations
 * - add() - Add another observation
 * - subtract() - Subtract another observation
 * - multiply() - Multiply by scalar
 *
 * @par File I/O Operations
 * - loadFromFile() - Load observations from file
 * - saveToFile() - Save observations to file
 *
 * @par Geographic Filtering
 * - getObservationsInBox() - Get observations in geographic bounding box
 * - getObservationsInVerticalRange() - Get observations in vertical range
 *
 * @note All mock methods use Google Mock's MOCK_METHOD macro to enable
 * setting expectations and verifying calls.
 */
template <typename ConfigBackend>
class MockObservation {
 public:
  // Type aliases for concept compliance
  using iterator_type = MockObservationIterator;
  using value_type = ObservationPoint;

  // Disable default constructor
  MockObservation() = delete;

  // Destructor
  ~MockObservation() = default;

  // Copy constructor
  MockObservation(const MockObservation& other) = delete;

  /**
   * @brief Copy assignment operator
   */
  MockObservation& operator=(const MockObservation& other) = delete;

  /**
   * @brief Move constructor
   */
  MockObservation(MockObservation&& other) noexcept
      : config_(other.config_),
        observations_(std::move(other.observations_)),
        type_variable_map_(std::move(other.type_variable_map_)),
        covariance_(std::move(other.covariance_)) {}

  /**
   * @brief Move assignment operator
   */
  MockObservation& operator=(MockObservation&& other) noexcept {
    if (this != &other) {
      observations_ = std::move(other.observations_);
      type_variable_map_ = std::move(other.type_variable_map_);
      covariance_ = std::move(other.covariance_);
    }
    return *this;
  }

  /**
   * @brief Constructor that initializes observation from config
   */
  explicit MockObservation(const ConfigBackend& config) : config_(config) {
    // Set up default type/variable mapping for testing
    type_variable_map_["obs_A"]["temperature"] = {0, 1, 2};
    type_variable_map_["obs_A"]["pressure"] = {0, 1, 2};

    // Add some default observations for testing
    addObservation(Location(45.0, -120.0, 1000.0), 25.5, 0.5);
    addObservation(Location(46.0, -121.0, 850.0), 15.2, 0.3);
    addObservation(Location(47.0, -122.0, 500.0), -5.8, 0.7);

    // Set default covariance
    covariance_ = {1.0, 0.0, 0.0, 1.0};
  }

  // Iteration capabilities
  MockObservationIterator begin() const {
    return MockObservationIterator(&observations_, 0);
  }

  MockObservationIterator end() const {
    return MockObservationIterator(&observations_, observations_.size());
  }

  size_t size() const { return observations_.size(); }

  const ObservationPoint& operator[](size_t index) const {
    return observations_[index];
  }

  // Clone operation
  std::unique_ptr<MockObservation> clone() const {
    auto cloned = std::make_unique<MockObservation>(config_);
    cloned->observations_ = observations_;
    return cloned;
  }

  // Lifecycle management
  MOCK_METHOD(void, initialize, ());
  MOCK_METHOD(void, applyQC, ());
  MOCK_METHOD(bool, equals, (const MockObservation& other), (const));

  // Arithmetic operations
  MOCK_METHOD(void, add, (const MockObservation& other));
  MOCK_METHOD(void, subtract, (const MockObservation& other));
  MOCK_METHOD(void, multiply, (double scalar));

  // File I/O operations
  MOCK_METHOD(void, loadFromFile,
              (const std::string& filename, double error,
               double missing_value));
  MOCK_METHOD(void, saveToFile, (const std::string& filename), (const));

  // Geographic filtering
  MOCK_METHOD(std::vector<ObservationPoint>, getObservationsInBox,
              (double min_lat, double max_lat, double min_lon, double max_lon),
              (const));
  MOCK_METHOD(std::vector<ObservationPoint>, getObservationsInVerticalRange,
              (double min_level, double max_level), (const));

  // Get the data
  void* getData() {
    if (observations_.empty()) {
      return nullptr;
    }
    return const_cast<void*>(static_cast<const void*>(observations_.data()));
  }

  const void* getData() const {
    if (observations_.empty()) {
      return nullptr;
    }
    return static_cast<const void*>(observations_.data());
  }

  // Template data access for backward compatibility
  template <typename T>
  T getData() const {
    if constexpr (std::is_same_v<T, std::vector<double>>) {
      std::vector<double> values;
      values.reserve(observations_.size());
      for (const auto& obs : observations_) {
        values.push_back(obs.value);
      }
      return values;
    }
    return T{};
  }

  // Get the observation type names
  std::vector<std::string> getTypeNames() const {
    std::vector<std::string> types;
    for (const auto& [type_name, _] : type_variable_map_) {
      types.push_back(type_name);
    }
    return types;
  }

  // Get the variable names for a specific type
  std::vector<std::string> getVariableNames(const std::string& typeName) const {
    std::vector<std::string> variables;
    auto it = type_variable_map_.find(typeName);
    if (it != type_variable_map_.end()) {
      for (const auto& [var_name, _] : it->second) {
        variables.push_back(var_name);
      }
    }
    return variables;
  }

  // Get the observation error variances
  std::vector<double> getCovariance() const {
    std::vector<double> errors;
    errors.reserve(observations_.size());
    for (const auto& obs : observations_) {
      errors.push_back(obs.error * obs.error);  // Convert error to variance
    }
    return errors;
  }

  // Test helper methods
  void setObservations(const std::vector<ObservationPoint>& obs) {
    observations_ = obs;
  }

  void addObservation(const Location& location, double value, double error) {
    observations_.emplace_back(location, value, error);
  }

  void setCovariance(const std::vector<double>& cov) { covariance_ = cov; }

  void setTypeVariableMap(
      const std::unordered_map<
          std::string, std::unordered_map<std::string, std::vector<size_t>>>&
          map) {
    type_variable_map_ = map;
  }

 private:
  const ConfigBackend& config_;
  std::vector<ObservationPoint> observations_;

  // Mapping from type/variable to observation indices (for backward
  // compatibility)
  std::unordered_map<std::string,
                     std::unordered_map<std::string, std::vector<size_t>>>
      type_variable_map_;

  std::vector<double> covariance_;
};

>>>>>>> 869ddda1
}  // namespace metada::backends::gmock<|MERGE_RESOLUTION|>--- conflicted
+++ resolved
@@ -1,190 +1,3 @@
-<<<<<<< HEAD
-/**
- * @file MockObservation.hpp
- * @brief Mock implementation of IObservation interface for testing
- * @ingroup tests
- * @author Metada Framework Team
- *
- * @details
- * This mock class provides a test double for the IObservation interface using
- * Google Mock. It allows testing code that depends on IObservation by providing
- * mock implementations of all interface methods that can be configured with
- * expectations and behaviors.
- *
- * The mock implementation supports:
- * - Setting expectations on method calls
- * - Configuring return values and behaviors
- * - Verifying interaction patterns
- * - Testing error conditions
- *
- * @see IObservation
- * @see testing::Mock
- */
-
-#pragma once
-
-#include <gmock/gmock.h>
-
-#include <string>
-#include <vector>
-
-namespace metada::backends::gmock {
-
-/**
- * @brief Mock implementation of IObservation for testing
- *
- * @details
- * Provides mock methods for all IObservation interface operations, organized
- * into the following categories:
- *
- * @par Lifecycle Management
- * - initialize() - Initialize observation from configuration
- * - reset() - Reset observation to initial values
- * - validate() - Validate observation consistency
- * - isValid() - Check if observation is valid
- * - isInitialized() - Check initialization status
- *
- * @par Copy/Move Operations
- * - copyFrom() - Copy observation from another instance
- * - moveFrom() - Move observation from another instance
- * - equals() - Compare equality with another observation
- *
- * @par Data Access
- * - getData() - Get raw pointer to data
- * - getData() const - Get const raw pointer to data
- * - getUncertainty() - Get raw pointer to uncertainty data
- * - getUncertainty() const - Get const raw pointer to uncertainty data
- * - getSize() - Get size of observation data
- *
- * @par Metadata Operations
- * - setMetadata() - Set metadata key-value pair
- * - getMetadata() - Get metadata value by key
- * - hasMetadata() - Check if metadata key exists
- *
- * @par Observation Information
- * - getVariableNames() - Get names of observation variables
- * - hasVariable() - Check if variable exists
- * - getDimensions() - Get dimensions of observation space
- *
- * @par Spatiotemporal Metadata
- * - setLocations() - Set spatial locations for observations
- * - setTimes() - Set timestamps for observations
- * - getLocations() - Get spatial locations
- * - getTimes() - Get timestamps
- *
- * @par Arithmetic Operations
- * - add() - Add another observation
- * - subtract() - Subtract another observation
- * - multiply() - Multiply by scalar
- *
- * @par Quality Control
- * - setQualityFlags() - Set quality control flags
- * - getQualityFlags() - Get quality control flags
- * - setConfidenceValues() - Set confidence values
- * - getConfidenceValues() - Get confidence values
- *
- * @note All mock methods use Google Mock's MOCK_METHOD macro to enable
- * setting expectations and verifying calls.
- */
-template <typename ConfigBackend>
-class MockObservation {
- public:
-  // Disable default constructor
-  MockObservation() = delete;
-
-  // Destructor
-  ~MockObservation() = default;
-
-  // Copy constructor
-  MockObservation(const MockObservation& other) = delete;
-
-  /**
-   * @brief Copy assignment operator
-   */
-  MockObservation& operator=(const MockObservation& other) = delete;
-
-  /**
-   * @brief Move constructor
-   */
-  MockObservation(MockObservation&& other) noexcept : config_(other.config_) {
-    // Explicit Move Constructor (Even Without Data Members)
-  }
-
-  /**
-   * @brief Move assignment operator
-   */
-  MockObservation& operator=(
-      [[maybe_unused]] MockObservation&& other) noexcept {
-    // Explicit Move Assignment (Even Without Data Members)
-    return *this;
-  }
-
-  /**
-   * @brief Constructor that initializes observation from config
-   */
-  explicit MockObservation(const ConfigBackend& config) : config_(config) {
-    initialize();
-  }
-
-  // Clone operation
-  std::unique_ptr<MockObservation> clone() const {
-    auto cloned = std::make_unique<MockObservation>(config_);
-    return cloned;
-  }
-
-  // Lifecycle management
-  MOCK_METHOD(void, initialize, ());
-
-  MOCK_METHOD(void, applyQC, ());
-  MOCK_METHOD(bool, equals, (const MockObservation& other), (const));
-
-  // Arithmetic operations
-  MOCK_METHOD(void, add, (const MockObservation& other));
-  MOCK_METHOD(void, subtract, (const MockObservation& other));
-  MOCK_METHOD(void, multiply, (double scalar));
-
-  void loadFromFile([[maybe_unused]] const std::string& filename) {
-    // TODO: Implement
-  }
-
-  void saveToFile([[maybe_unused]] const std::string& filename) const {
-    // TODO: Implement
-  }
-
-  // Get the data
-  void* getData() { return data_.empty() ? nullptr : data_.data(); }
-
-  const void* getData() const { return data_.empty() ? nullptr : data_.data(); }
-
-  // Get the variable names
-  const std::vector<std::string>& getVariableNames() const {
-    return variableNames_;
-  }
-
-  // Get the dimensions
-  const std::vector<size_t>& getDimensions(const std::string& name) const {
-    return dimensions_.at(name);
-  }
-
-  // Test helper methods
-  void setVariables(const std::vector<std::string>& variables) {
-    variableNames_ = variables;
-  }
-
-  void setDimensions(const std::string& name, const std::vector<size_t>& dims) {
-    dimensions_[name] = dims;
-  }
-
-  void setData(const std::vector<double>& data) { data_ = data; }
-
- private:
-  const ConfigBackend& config_;
-  std::vector<std::string> variableNames_;
-  std::unordered_map<std::string, std::vector<size_t>> dimensions_;
-  std::vector<double> data_;
-};
-
-=======
 /**
  * @file MockObservation.hpp
  * @brief Mock implementation of observation backend for testing
@@ -510,5 +323,4 @@
   std::vector<double> covariance_;
 };
 
->>>>>>> 869ddda1
 }  // namespace metada::backends::gmock