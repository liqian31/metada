<<<<<<< HEAD
/**
 * @file MockGeometry.hpp
 * @brief Mock implementation of geometry backend for testing
 * @ingroup backends
 * @author Metada Framework Team
 *
 * @details
 * This file provides a Google Mock implementation of a geometry backend
 * for use in unit tests. It implements all interfaces required by the
 * GeometryBackendType concept.
 *
 * The mock implementation allows tests to:
 * - Set expectations on method calls
 * - Verify interactions with the geometry backend
 * - Return controlled test values
 * - Simulate backend behavior without requiring a real implementation
 *
 * @see GeometryBackendType
 * @see MockGeometryIterator
 */

#pragma once

#include <gmock/gmock.h>

#include <memory>
#include <vector>

#include "MockGeometryIterator.hpp"
#include "MockGridPoint.hpp"

namespace metada::backends::gmock {

/**
 * @brief Mock implementation of a geometry backend for testing
 *
 * @details
 * This class provides a Google Mock implementation of a geometry backend
 * for use in unit tests. It implements all methods required by the
 * GeometryBackendType concept and allows tests to set expectations on
 * method calls.
 *
 * The mock geometry supports:
 * - Iteration through grid points via begin/end methods
 * - Periodicity queries in X, Y, and Z dimensions
 * - Size information queries
 * - Halo exchange operations
 * - Initialization status checks
 * - Proper move semantics (non-copyable)
 * - Cloning capability
 *
 * @tparam ConfigBackend The mock configuration backend type
 *
 * @see MockGeometryIterator
 * @see GeometryBackendType
 */
template <typename ConfigBackend>
class MockGeometry {
 public:
  /** @brief Iterator type for traversing grid points */
  using iterator = MockGeometryIterator;

  /** @brief Const iterator type for traversing grid points */
  using const_iterator = MockGeometryIterator;

  /**
   * @brief Constructor that takes a mock config
   * @param config Mock configuration object
   */
  explicit MockGeometry(const ConfigBackend& config)
      : config_(config), gridPoints_({{0, 0, 0}, {1, 1, 1}, {2, 2, 2}}) {}

  /** @brief Default constructor is deleted to ensure proper initialization */
  MockGeometry() = delete;

  /** @brief Copy constructor is deleted (non-copyable) */
  MockGeometry(const MockGeometry&) = delete;

  /** @brief Copy assignment operator is deleted (non-copyable) */
  MockGeometry& operator=(const MockGeometry&) = delete;

  /**
   * @brief Move constructor
   * @param other Geometry to move from
   */
  MockGeometry(MockGeometry&& other) noexcept
      : config_(std::move(other.config_)),
        gridPoints_(std::move(other.gridPoints_)) {}

  /**
   * @brief Move assignment operator
   * @param other Geometry to move from
   * @return Reference to this geometry after assignment
   */
  MockGeometry& operator=(MockGeometry&& other) noexcept {
    if (this != &other) {
      gridPoints_ = std::move(other.gridPoints_);
    }
    return *this;
  }

  /**
   * @brief Create a clone of this geometry
   * @return A new MockGeometry instance with the same configuration
   */
  MockGeometry clone() const { return MockGeometry(config_); }

  /** @brief Mock method for getting iterator to first grid point */
  MOCK_METHOD(iterator, begin, ());

  /** @brief Mock method for getting iterator past the last grid point */
  MOCK_METHOD(iterator, end, ());

  /** @brief Mock method for getting const iterator to first grid point */
  MOCK_METHOD(const_iterator, begin, (), (const));

  /** @brief Mock method for getting const iterator past the last grid point */
  MOCK_METHOD(const_iterator, end, (), (const));

  /**
   * @brief Get the total number of grid points
   * @return Total number of grid points in the geometry
   */
  MOCK_METHOD(std::size_t, totalGridSize, (), (const));

  /**
   * @brief Check if the geometry is periodic in X dimension
   * @return True if periodic in X, false otherwise
   */
  MOCK_METHOD(bool, isPeriodicX, (), (const));

  /**
   * @brief Check if the geometry is periodic in Y dimension
   * @return True if periodic in Y, false otherwise
   */
  MOCK_METHOD(bool, isPeriodicY, (), (const));

  /**
   * @brief Check if the geometry is periodic in Z dimension
   * @return True if periodic in Z, false otherwise
   */
  MOCK_METHOD(bool, isPeriodicZ, (), (const));

  /**
   * @brief Check if the geometry is properly initialized
   * @return True if initialized, false otherwise
   */
  MOCK_METHOD(bool, isInitialized, (), (const));

  /**
   * @brief Perform halo exchange operation on a state
   * @param state The state object to perform halo exchange on
   * @tparam StateBackend The backend type of the state
   */
  template <typename StateBackend>
  void haloExchange(StateBackend& state) const {
    // Call the mock method with void* to avoid template issues in mocking
    haloExchangeImpl(static_cast<void*>(&state));
  }

  /**
   * @brief Implementation method for halo exchange (for mocking)
   * @param state Pointer to the state object (cast to void*)
   */
  MOCK_METHOD(void, haloExchangeImpl, (void* state), (const));

 private:
  /** @brief Reference to the configuration backend */
  const ConfigBackend& config_;

  /** @brief Sample grid points for testing */
  std::vector<MockGridPoint> gridPoints_;
};

=======
/**
 * @file MockGeometry.hpp
 * @brief Mock implementation of geometry backend for testing
 * @ingroup backends
 * @author Metada Framework Team
 *
 * @details
 * This file provides a Google Mock implementation of a geometry backend
 * for use in unit tests. It implements all interfaces required by the
 * GeometryBackendType concept.
 *
 * The mock implementation allows tests to:
 * - Set expectations on method calls
 * - Verify interactions with the geometry backend
 * - Return controlled test values
 * - Simulate backend behavior without requiring a real implementation
 *
 * @see GeometryBackendType
 * @see MockGeometryIterator
 */

#pragma once

#include <gmock/gmock.h>

#include <cstddef>
#include <vector>

#include "MockGeometryIterator.hpp"
#include "MockGridPoint.hpp"

namespace metada::backends::gmock {

/**
 * @brief Mock implementation of a geometry backend for testing
 *
 * @details
 * This class provides a Google Mock implementation of a geometry backend
 * for use in unit tests. It implements all methods required by the
 * GeometryBackendType concept and allows tests to set expectations on
 * method calls.
 *
 * The mock geometry supports:
 * - Iteration through grid points via begin/end methods
 * - Size information queries
 * - Halo exchange operations
 * - Proper move semantics (non-copyable)
 * - Cloning capability
 *
 * @see MockGeometryIterator
 * @see GeometryBackendType
 */
class MockGeometry {
 public:
  /** @brief Type of elements stored in the geometry */
  using value_type = MockGridPoint;
  /** @brief Reference to an element */
  using reference = value_type&;
  /** @brief Const reference to an element */
  using const_reference = const value_type&;
  /** @brief Pointer to an element */
  using pointer = value_type*;
  /** @brief Const pointer to an element */
  using const_pointer = const value_type*;
  /** @brief Type used for size and indexing */
  using size_type = std::size_t;
  /** @brief Type used for iterator differences */
  using difference_type = std::ptrdiff_t;
  /** @brief Iterator type for traversing grid points */
  using iterator = MockGeometryIterator;
  /** @brief Const iterator type for traversing grid points */
  using const_iterator = MockGeometryIterator;

  /**
   * @brief Constructor that takes a mock config
   * @tparam ConfigBackend The mock configuration backend type
   * @param config Mock configuration object
   * @details Initializes the geometry with a set of sample grid points
   */
  template <typename ConfigBackend>
  explicit MockGeometry(const ConfigBackend& /*config*/)
      : gridPoints_({{0, 0, 0}, {1, 1, 1}, {2, 2, 2}}) {}

  /** @brief Default constructor is deleted to ensure proper initialization */
  MockGeometry() = delete;

  /** @brief Copy constructor is deleted (non-copyable) */
  MockGeometry(const MockGeometry&) = delete;

  /** @brief Copy assignment operator is deleted (non-copyable) */
  MockGeometry& operator=(const MockGeometry&) = delete;

  /**
   * @brief Move constructor
   * @param other Geometry to move from
   * @details Moves the grid points from the source geometry
   */
  MockGeometry(MockGeometry&& other) noexcept
      : gridPoints_(std::move(other.gridPoints_)) {}

  /**
   * @brief Move assignment operator
   * @param other Geometry to move from
   * @return Reference to this geometry after assignment
   * @details Moves the grid points from the source geometry if not
   * self-assignment
   */
  MockGeometry& operator=(MockGeometry&& other) noexcept {
    if (this != &other) {
      gridPoints_ = std::move(other.gridPoints_);
    }
    return *this;
  }

  /**
   * @brief Create a clone of this geometry
   * @return A new MockGeometry instance with the same grid points
   * @details Creates a deep copy of the geometry with identical grid points
   */
  MockGeometry clone() const { return MockGeometry(this->gridPoints_); }

  /** @brief Mock method for getting iterator to first grid point */
  MOCK_METHOD(iterator, begin, ());

  /** @brief Mock method for getting iterator past the last grid point */
  MOCK_METHOD(iterator, end, ());

  /** @brief Mock method for getting const iterator to first grid point */
  MOCK_METHOD(const_iterator, begin, (), (const));

  /** @brief Mock method for getting const iterator past the last grid point */
  MOCK_METHOD(const_iterator, end, (), (const));

  /** @brief Mock method for getting const iterator to first grid point */
  MOCK_METHOD(const_iterator, cbegin, (), (const));
  /** @brief Mock method for getting const iterator past the last grid point */
  MOCK_METHOD(const_iterator, cend, (), (const));

  /** @brief Mock method for getting the number of grid points */
  MOCK_METHOD(size_type, size, (), (const));
  /** @brief Mock method for checking if geometry is empty */
  MOCK_METHOD(bool, empty, (), (const));
  /** @brief Mock method for getting maximum possible size */
  MOCK_METHOD(size_type, max_size, (), (const));

  /** @brief Mock method for accessing grid point by index */
  MOCK_METHOD(reference, get, (size_type idx), ());
  /** @brief Mock method for accessing grid point by index (const version) */
  MOCK_METHOD(const_reference, get, (size_type idx), (const));

  /** @brief Access grid point by index */
  reference operator[](size_type idx) { return get(idx); }
  /** @brief Access grid point by index (const version) */
  const_reference operator[](size_type idx) const { return get(idx); }
  /** @brief Access grid point by index with bounds checking */
  reference at(size_type idx) { return get(idx); }
  /** @brief Access grid point by index with bounds checking (const version) */
  const_reference at(size_type idx) const { return get(idx); }
  /** @brief Mock method for accessing first grid point */
  MOCK_METHOD(reference, front, (), ());
  /** @brief Mock method for accessing first grid point (const version) */
  MOCK_METHOD(const_reference, front, (), (const));
  /** @brief Mock method for accessing last grid point */
  MOCK_METHOD(reference, back, (), ());
  /** @brief Mock method for accessing last grid point (const version) */
  MOCK_METHOD(const_reference, back, (), (const));

 private:
  /** @brief Sample grid points for testing */
  std::vector<MockGridPoint> gridPoints_;

  /**
   * @brief Private constructor for cloning
   * @param points Vector of grid points to initialize with
   * @details Used internally by clone() to create a copy with the same points
   */
  MockGeometry(const std::vector<MockGridPoint>& points)
      : gridPoints_(points) {}
};

>>>>>>> 869ddda1
}  // namespace metada::backends::gmock<|MERGE_RESOLUTION|>--- conflicted
+++ resolved
@@ -1,179 +1,3 @@
-<<<<<<< HEAD
-/**
- * @file MockGeometry.hpp
- * @brief Mock implementation of geometry backend for testing
- * @ingroup backends
- * @author Metada Framework Team
- *
- * @details
- * This file provides a Google Mock implementation of a geometry backend
- * for use in unit tests. It implements all interfaces required by the
- * GeometryBackendType concept.
- *
- * The mock implementation allows tests to:
- * - Set expectations on method calls
- * - Verify interactions with the geometry backend
- * - Return controlled test values
- * - Simulate backend behavior without requiring a real implementation
- *
- * @see GeometryBackendType
- * @see MockGeometryIterator
- */
-
-#pragma once
-
-#include <gmock/gmock.h>
-
-#include <memory>
-#include <vector>
-
-#include "MockGeometryIterator.hpp"
-#include "MockGridPoint.hpp"
-
-namespace metada::backends::gmock {
-
-/**
- * @brief Mock implementation of a geometry backend for testing
- *
- * @details
- * This class provides a Google Mock implementation of a geometry backend
- * for use in unit tests. It implements all methods required by the
- * GeometryBackendType concept and allows tests to set expectations on
- * method calls.
- *
- * The mock geometry supports:
- * - Iteration through grid points via begin/end methods
- * - Periodicity queries in X, Y, and Z dimensions
- * - Size information queries
- * - Halo exchange operations
- * - Initialization status checks
- * - Proper move semantics (non-copyable)
- * - Cloning capability
- *
- * @tparam ConfigBackend The mock configuration backend type
- *
- * @see MockGeometryIterator
- * @see GeometryBackendType
- */
-template <typename ConfigBackend>
-class MockGeometry {
- public:
-  /** @brief Iterator type for traversing grid points */
-  using iterator = MockGeometryIterator;
-
-  /** @brief Const iterator type for traversing grid points */
-  using const_iterator = MockGeometryIterator;
-
-  /**
-   * @brief Constructor that takes a mock config
-   * @param config Mock configuration object
-   */
-  explicit MockGeometry(const ConfigBackend& config)
-      : config_(config), gridPoints_({{0, 0, 0}, {1, 1, 1}, {2, 2, 2}}) {}
-
-  /** @brief Default constructor is deleted to ensure proper initialization */
-  MockGeometry() = delete;
-
-  /** @brief Copy constructor is deleted (non-copyable) */
-  MockGeometry(const MockGeometry&) = delete;
-
-  /** @brief Copy assignment operator is deleted (non-copyable) */
-  MockGeometry& operator=(const MockGeometry&) = delete;
-
-  /**
-   * @brief Move constructor
-   * @param other Geometry to move from
-   */
-  MockGeometry(MockGeometry&& other) noexcept
-      : config_(std::move(other.config_)),
-        gridPoints_(std::move(other.gridPoints_)) {}
-
-  /**
-   * @brief Move assignment operator
-   * @param other Geometry to move from
-   * @return Reference to this geometry after assignment
-   */
-  MockGeometry& operator=(MockGeometry&& other) noexcept {
-    if (this != &other) {
-      gridPoints_ = std::move(other.gridPoints_);
-    }
-    return *this;
-  }
-
-  /**
-   * @brief Create a clone of this geometry
-   * @return A new MockGeometry instance with the same configuration
-   */
-  MockGeometry clone() const { return MockGeometry(config_); }
-
-  /** @brief Mock method for getting iterator to first grid point */
-  MOCK_METHOD(iterator, begin, ());
-
-  /** @brief Mock method for getting iterator past the last grid point */
-  MOCK_METHOD(iterator, end, ());
-
-  /** @brief Mock method for getting const iterator to first grid point */
-  MOCK_METHOD(const_iterator, begin, (), (const));
-
-  /** @brief Mock method for getting const iterator past the last grid point */
-  MOCK_METHOD(const_iterator, end, (), (const));
-
-  /**
-   * @brief Get the total number of grid points
-   * @return Total number of grid points in the geometry
-   */
-  MOCK_METHOD(std::size_t, totalGridSize, (), (const));
-
-  /**
-   * @brief Check if the geometry is periodic in X dimension
-   * @return True if periodic in X, false otherwise
-   */
-  MOCK_METHOD(bool, isPeriodicX, (), (const));
-
-  /**
-   * @brief Check if the geometry is periodic in Y dimension
-   * @return True if periodic in Y, false otherwise
-   */
-  MOCK_METHOD(bool, isPeriodicY, (), (const));
-
-  /**
-   * @brief Check if the geometry is periodic in Z dimension
-   * @return True if periodic in Z, false otherwise
-   */
-  MOCK_METHOD(bool, isPeriodicZ, (), (const));
-
-  /**
-   * @brief Check if the geometry is properly initialized
-   * @return True if initialized, false otherwise
-   */
-  MOCK_METHOD(bool, isInitialized, (), (const));
-
-  /**
-   * @brief Perform halo exchange operation on a state
-   * @param state The state object to perform halo exchange on
-   * @tparam StateBackend The backend type of the state
-   */
-  template <typename StateBackend>
-  void haloExchange(StateBackend& state) const {
-    // Call the mock method with void* to avoid template issues in mocking
-    haloExchangeImpl(static_cast<void*>(&state));
-  }
-
-  /**
-   * @brief Implementation method for halo exchange (for mocking)
-   * @param state Pointer to the state object (cast to void*)
-   */
-  MOCK_METHOD(void, haloExchangeImpl, (void* state), (const));
-
- private:
-  /** @brief Reference to the configuration backend */
-  const ConfigBackend& config_;
-
-  /** @brief Sample grid points for testing */
-  std::vector<MockGridPoint> gridPoints_;
-};
-
-=======
 /**
  * @file MockGeometry.hpp
  * @brief Mock implementation of geometry backend for testing
@@ -354,5 +178,4 @@
       : gridPoints_(points) {}
 };
 
->>>>>>> 869ddda1
 }  // namespace metada::backends::gmock