<<<<<<< HEAD
#pragma once

#include <concepts>
#include <memory>
#include <string>
#include <vector>

#include "CommonConcepts.hpp"

namespace metada::framework {

/**
 * @brief Concept that defines requirements for an observation operator backend
 * implementation
 *
 * @details A valid observation operator backend implementation must provide:
 * - Constructor that accepts a configuration backend
 * - Initialization method that configures the operator
 * - Method to check initialization status
 * - Apply method for mapping state to observation space
 * - Methods to retrieve required state and observation variables
 * - Proper resource management (deleted default constructor, copy constructor,
 * and copy assignment)
 *
 * This concept ensures that any observation operator backend can be properly
 * initialized, can transform state variables into observation space, and
 * declares which variables it requires from both state and observation spaces.
 *
 * @tparam T The observation operator backend implementation type
 * @tparam ConfigBackend The configuration backend type
 * @tparam StateBackend The state backend type
 * @tparam ObsBackend The observation backend type
 */
template <typename T, typename ConfigBackend, typename StateBackend,
          typename ObsBackend>
concept ObsOperatorBackendImpl =
    requires(T& t, const T& ct, const ConfigBackend& config,
             const StateBackend& state, ObsBackend& obs) {
      // Constructor
      { T(config) } -> std::same_as<T>;

      // Initialization
      { t.initialize(config) } -> std::same_as<void>;
      { t.isInitialized() } -> std::same_as<bool>;

      // Apply method
      { ct.apply(state, obs) } -> std::same_as<void>;

      // Required variables
      {
        ct.getRequiredStateVars()
      } -> std::same_as<const std::vector<std::string>&>;
      {
        ct.getRequiredObsVars()
      } -> std::same_as<const std::vector<std::string>&>;

      // Resource management constraints
      requires HasDeletedDefaultConstructor<T>;
      requires HasDeletedCopyConstructor<T>;
      requires HasDeletedCopyAssignment<T>;
    };

/**
 * @brief Concept that defines requirements for an observation operator backend
 * tag type
 *
 * @details A valid backend tag must:
 * - Provide an ObsOperatorBackend type via BackendTraits
 * - Provide ConfigBackend, StateBackend, and ObservationBackend types
 * - Ensure the ObsOperatorBackend type satisfies the ObsOperatorBackendImpl
 * concept with the corresponding backend types
 *
 * This concept is used to validate that a backend tag provides all necessary
 * type information and that the associated observation operator backend
 * implementation meets the requirements defined in ObsOperatorBackendImpl.
 *
 * @tparam T The backend tag type to check
 */
template <typename T>
concept ObsOperatorBackendType =
    HasObsOperatorBackend<T> && HasConfigBackend<T> && HasStateBackend<T> &&
    HasObservationBackend<T> &&
    ObsOperatorBackendImpl<
        typename traits::BackendTraits<T>::ObsOperatorBackend,
        typename traits::BackendTraits<T>::ConfigBackend,
        typename traits::BackendTraits<T>::StateBackend,
        typename traits::BackendTraits<T>::ObservationBackend>;

=======
#pragma once

#include <concepts>
#include <memory>
#include <string>
#include <vector>

#include "CommonConcepts.hpp"

namespace metada::framework {

/**
 * @brief Concept that defines requirements for an observation operator backend
 * implementation
 *
 * @details A valid observation operator backend implementation must provide:
 * - Constructor that accepts a configuration backend
 * - Initialization method that configures the operator
 * - Method to check initialization status
 * - Apply method for mapping state to observation space
 * - Methods to retrieve required state and observation variables
 * - Proper resource management (deleted default constructor, copy constructor,
 * and copy assignment)
 *
 * This concept ensures that any observation operator backend can be properly
 * initialized, can transform state variables into observation space, and
 * declares which variables it requires from both state and observation spaces.
 *
 * @tparam T The observation operator backend implementation type
 * @tparam ConfigBackend The configuration backend type
 * @tparam StateBackend The state backend type
 * @tparam ObsBackend The observation backend type
 */
template <typename T, typename ConfigBackend, typename StateBackend,
          typename ObsBackend>
concept ObsOperatorBackendImpl =
    requires(T& t, const T& ct, const ConfigBackend& config,
             const StateBackend& state, ObsBackend& obs) {
      // Constructor
      { T(config) } -> std::same_as<T>;

      // Initialization
      { t.initialize(config) } -> std::same_as<void>;
      { t.isInitialized() } -> std::same_as<bool>;

      // Apply method
      { ct.apply(state, obs) } -> std::same_as<std::vector<double>>;

      // Required variables
      {
        ct.getRequiredStateVars()
      } -> std::same_as<const std::vector<std::string>&>;
      {
        ct.getRequiredObsVars()
      } -> std::same_as<const std::vector<std::string>&>;

      // Resource management constraints
      requires HasDeletedDefaultConstructor<T>;
      requires HasDeletedCopyConstructor<T>;
      requires HasDeletedCopyAssignment<T>;
    };

/**
 * @brief Concept that defines requirements for an observation operator backend
 * tag type
 *
 * @details A valid backend tag must:
 * - Provide an ObsOperatorBackend type via BackendTraits
 * - Provide ConfigBackend, StateBackend, and ObservationBackend types
 * - Ensure the ObsOperatorBackend type satisfies the ObsOperatorBackendImpl
 * concept with the corresponding backend types
 *
 * This concept is used to validate that a backend tag provides all necessary
 * type information and that the associated observation operator backend
 * implementation meets the requirements defined in ObsOperatorBackendImpl.
 *
 * @tparam T The backend tag type to check
 */
template <typename T>
concept ObsOperatorBackendType =
    HasObsOperatorBackend<T> && HasConfigBackend<T> && HasStateBackend<T> &&
    HasObservationBackend<T> &&
    ObsOperatorBackendImpl<
        typename traits::BackendTraits<T>::ObsOperatorBackend,
        typename traits::BackendTraits<T>::ConfigBackend,
        typename traits::BackendTraits<T>::StateBackend,
        typename traits::BackendTraits<T>::ObservationBackend>;

>>>>>>> 869ddda1
}  // namespace metada::framework<|MERGE_RESOLUTION|>--- conflicted
+++ resolved
@@ -1,93 +1,3 @@
-<<<<<<< HEAD
-#pragma once
-
-#include <concepts>
-#include <memory>
-#include <string>
-#include <vector>
-
-#include "CommonConcepts.hpp"
-
-namespace metada::framework {
-
-/**
- * @brief Concept that defines requirements for an observation operator backend
- * implementation
- *
- * @details A valid observation operator backend implementation must provide:
- * - Constructor that accepts a configuration backend
- * - Initialization method that configures the operator
- * - Method to check initialization status
- * - Apply method for mapping state to observation space
- * - Methods to retrieve required state and observation variables
- * - Proper resource management (deleted default constructor, copy constructor,
- * and copy assignment)
- *
- * This concept ensures that any observation operator backend can be properly
- * initialized, can transform state variables into observation space, and
- * declares which variables it requires from both state and observation spaces.
- *
- * @tparam T The observation operator backend implementation type
- * @tparam ConfigBackend The configuration backend type
- * @tparam StateBackend The state backend type
- * @tparam ObsBackend The observation backend type
- */
-template <typename T, typename ConfigBackend, typename StateBackend,
-          typename ObsBackend>
-concept ObsOperatorBackendImpl =
-    requires(T& t, const T& ct, const ConfigBackend& config,
-             const StateBackend& state, ObsBackend& obs) {
-      // Constructor
-      { T(config) } -> std::same_as<T>;
-
-      // Initialization
-      { t.initialize(config) } -> std::same_as<void>;
-      { t.isInitialized() } -> std::same_as<bool>;
-
-      // Apply method
-      { ct.apply(state, obs) } -> std::same_as<void>;
-
-      // Required variables
-      {
-        ct.getRequiredStateVars()
-      } -> std::same_as<const std::vector<std::string>&>;
-      {
-        ct.getRequiredObsVars()
-      } -> std::same_as<const std::vector<std::string>&>;
-
-      // Resource management constraints
-      requires HasDeletedDefaultConstructor<T>;
-      requires HasDeletedCopyConstructor<T>;
-      requires HasDeletedCopyAssignment<T>;
-    };
-
-/**
- * @brief Concept that defines requirements for an observation operator backend
- * tag type
- *
- * @details A valid backend tag must:
- * - Provide an ObsOperatorBackend type via BackendTraits
- * - Provide ConfigBackend, StateBackend, and ObservationBackend types
- * - Ensure the ObsOperatorBackend type satisfies the ObsOperatorBackendImpl
- * concept with the corresponding backend types
- *
- * This concept is used to validate that a backend tag provides all necessary
- * type information and that the associated observation operator backend
- * implementation meets the requirements defined in ObsOperatorBackendImpl.
- *
- * @tparam T The backend tag type to check
- */
-template <typename T>
-concept ObsOperatorBackendType =
-    HasObsOperatorBackend<T> && HasConfigBackend<T> && HasStateBackend<T> &&
-    HasObservationBackend<T> &&
-    ObsOperatorBackendImpl<
-        typename traits::BackendTraits<T>::ObsOperatorBackend,
-        typename traits::BackendTraits<T>::ConfigBackend,
-        typename traits::BackendTraits<T>::StateBackend,
-        typename traits::BackendTraits<T>::ObservationBackend>;
-
-=======
 #pragma once
 
 #include <concepts>
@@ -176,5 +86,4 @@
         typename traits::BackendTraits<T>::StateBackend,
         typename traits::BackendTraits<T>::ObservationBackend>;
 
->>>>>>> 869ddda1
 }  // namespace metada::framework