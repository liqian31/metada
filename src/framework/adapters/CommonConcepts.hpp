--- conflicted
+++ resolved
@@ -1,4 +1,3 @@
-<<<<<<< HEAD
 /**
  * @file CommonConcepts.hpp
  * @brief Common concepts shared across different adapter types
@@ -16,9 +15,7 @@
 
 #include <concepts>
 #include <memory>
-#include <string>
 #include <type_traits>
-#include <vector>
 
 namespace metada::framework {
 
@@ -55,6 +52,9 @@
  * defines a GeometryBackend type through the BackendTraits specialization.
  * The GeometryBackend is responsible for handling spatial domain
  * representations.
+ *
+ * Note: GeometryBackend does not need to be a template class; it can be a
+ * concrete type or a class with a templated constructor.
  *
  * @tparam T The backend tag type to check
  */
@@ -222,230 +222,4 @@
   { component.initialize(config) } -> std::same_as<void>;
 };
 
-=======
-/**
- * @file CommonConcepts.hpp
- * @brief Common concepts shared across different adapter types
- * @ingroup adapters
- * @author Metada Framework Team
- *
- * @details
- * This file contains concept definitions that are used by multiple adapter
- * types across the framework, ensuring consistent definitions and avoiding ODR
- * violations. These concepts define requirements for backend implementations
- * and provide compile-time validation of adapter-backend compatibility.
- */
-
-#pragma once
-
-#include <concepts>
-#include <memory>
-#include <type_traits>
-
-namespace metada::framework {
-
-/**
- * @brief Checks if a type provides a ConfigBackend type through BackendTraits
- *
- * @details This concept is used to verify that a backend tag type correctly
- * defines a ConfigBackend type through the BackendTraits specialization.
- * The ConfigBackend is responsible for handling configuration parameters.
- *
- * @tparam T The backend tag type to check
- */
-template <typename T>
-concept HasConfigBackend =
-    requires { typename traits::BackendTraits<T>::ConfigBackend; };
-
-/**
- * @brief Checks if a type provides a LoggerBackend type through BackendTraits
- *
- * @details This concept is used to verify that a backend tag type correctly
- * defines a LoggerBackend type through the BackendTraits specialization.
- * The LoggerBackend is responsible for handling logging operations.
- *
- * @tparam T The backend tag type to check
- */
-template <typename T>
-concept HasLoggerBackend =
-    requires { typename traits::BackendTraits<T>::LoggerBackend; };
-
-/**
- * @brief Checks if a type provides a GeometryBackend type through BackendTraits
- *
- * @details This concept is used to verify that a backend tag type correctly
- * defines a GeometryBackend type through the BackendTraits specialization.
- * The GeometryBackend is responsible for handling spatial domain
- * representations.
- *
- * Note: GeometryBackend does not need to be a template class; it can be a
- * concrete type or a class with a templated constructor.
- *
- * @tparam T The backend tag type to check
- */
-template <typename T>
-concept HasGeometryBackend =
-    requires { typename traits::BackendTraits<T>::GeometryBackend; };
-
-/**
- * @brief Checks if a type provides a GeometryIteratorBackend type through
- * BackendTraits
- *
- * @details This concept is used to verify that a backend tag type correctly
- * defines a GeometryIteratorBackend type through the BackendTraits
- * specialization. The GeometryIteratorBackend enables traversal of geometry
- * elements.
- *
- * @tparam T The backend tag type to check
- */
-template <typename T>
-concept HasGeometryIteratorBackend =
-    requires { typename traits::BackendTraits<T>::GeometryIteratorBackend; };
-
-/**
- * @brief Checks if a type provides a StateBackend type through BackendTraits
- *
- * @details This concept is used to verify that a backend tag type correctly
- * defines a StateBackend type through the BackendTraits specialization.
- * The StateBackend is responsible for handling model state representations
- * and operations such as vector arithmetic.
- *
- * @tparam T The backend tag type to check
- */
-template <typename T>
-concept HasStateBackend =
-    requires { typename traits::BackendTraits<T>::StateBackend; };
-
-/**
- * @brief Checks if a type provides a ModelBackend type through BackendTraits
- *
- * @details This concept is used to verify that a backend tag type correctly
- * defines a ModelBackend type through the BackendTraits specialization.
- * The ModelBackend is responsible for handling model integrations and related
- * operations.
- *
- * @tparam T The backend tag type to check
- */
-template <typename T>
-concept HasModelBackend =
-    requires { typename traits::BackendTraits<T>::ModelBackend; };
-
-/**
- * @brief Checks if a type provides an ObservationBackend type through
- * BackendTraits
- *
- * @details This concept is used to verify that a backend tag type correctly
- * defines an ObservationBackend type through the BackendTraits specialization.
- * The ObservationBackend is responsible for handling observational data and
- * related operations in data assimilation systems.
- *
- * @tparam T The backend tag type to check
- */
-template <typename T>
-concept HasObservationBackend =
-    requires { typename traits::BackendTraits<T>::ObservationBackend; };
-
-/**
- * @brief Checks if a type provides an ObsOperatorBackend type through
- * BackendTraits
- *
- * @details This concept is used to verify that a backend tag type correctly
- * defines an ObsOperatorBackend type through the BackendTraits specialization.
- * The ObsOperatorBackend is responsible for handling the observation operator
- * and related operations in data assimilation systems.
- *
- * @tparam T The backend tag type to check
- */
-template <typename T>
-concept HasObsOperatorBackend =
-    requires { typename traits::BackendTraits<T>::ObsOperatorBackend; };
-
-/**
- * @brief Concept that checks if a type has a constructor from a ConfigBackend
- *
- * @details This concept verifies that a type T has a constructor that takes a
- * ConfigBackend parameter, allowing components to be constructed from
- * configuration. This enables consistent initialization patterns across the
- * framework.
- *
- * @tparam T The type to check for configuration constructor
- * @tparam ConfigBackend The configuration backend type
- */
-template <typename T, typename ConfigBackend>
-concept HasConfigConstructor = requires(const ConfigBackend& config) {
-  {
-    T(config)
-  } -> std::same_as<T>;  // Check if T can be constructed from config
-};
-
-/**
- * @brief Concept that checks if a type provides a clone method
- *
- * @details Verifies that a type T provides a clone method that returns
- * a unique_ptr to a new instance of the same type, enabling deep copying
- * of objects. This is essential for operations like ensemble generation,
- * state perturbation, and various data assimilation algorithms.
- *
- * @tparam T The type to check for cloning capability
- */
-template <typename T>
-concept HasClone = requires(const T& t) {
-  { t.clone() } -> std::convertible_to<std::unique_ptr<T>>;
-};
-
-/**
- * @brief Concept to check if default construction is deleted
- *
- * @details This concept verifies that a type cannot be default-constructed,
- * which is used to ensure classes are always properly initialized with
- * parameters. This prevents the creation of objects in an invalid state.
- *
- * @tparam T The type to check for deleted default constructor
- */
-template <typename T>
-concept HasDeletedDefaultConstructor = !std::is_default_constructible_v<T>;
-
-/**
- * @brief Concept to check if copy construction is deleted
- *
- * @details This concept verifies that a type cannot be copy-constructed,
- * which is a requirement for certain backends to prevent unintended copying.
- * This is particularly important for resource-heavy objects where copying
- * should be explicit through clone methods.
- *
- * @tparam T The type to check for deleted copy constructor
- */
-template <typename T>
-concept HasDeletedCopyConstructor = !std::is_copy_constructible_v<T>;
-
-/**
- * @brief Concept to check if copy assignment is deleted
- *
- * @details This concept verifies that a type cannot be copy-assigned,
- * which is a requirement for certain backends to prevent unintended copying.
- * This complements the HasDeletedCopyConstructor concept to ensure complete
- * control over object copying.
- *
- * @tparam T The type to check for deleted copy assignment
- */
-template <typename T>
-concept HasDeletedCopyAssignment = !std::is_copy_assignable_v<T>;
-
-/**
- * @brief Concept requiring initialization capability
- *
- * @details Verifies that a component can be initialized with a configuration
- * object, setting up its internal state before use. This allows for two-phase
- * construction patterns where an object is created and then initialized
- * separately.
- *
- * @tparam T The component type to check
- * @tparam ConfigBackend The configuration backend type
- */
-template <typename T, typename ConfigBackend>
-concept HasInitialize = requires(T& component, const ConfigBackend& config) {
-  { component.initialize(config) } -> std::same_as<void>;
-};
-
->>>>>>> 869ddda1
 }  // namespace metada::framework