--- conflicted
+++ resolved
@@ -1,483 +1,234 @@
-<<<<<<< HEAD
-/**
- * @file Geometry.hpp
- * @brief Template class providing a generic interface to geometry
- * implementations
- * @ingroup adapters
- * @author Metada Framework Team
- *
- * @details
- * This header provides a template class that wraps geometry backend
- * implementations and provides a unified interface for geometry operations. The
- * Geometry class delegates operations to the backend while providing type
- * safety and a consistent API.
- *
- * The Geometry class template is designed to:
- * - Provide a generic interface to different geometry backend implementations
- * - Support initialization from configuration objects
- * - Enable grid traversal through iterators
- * - Implement proper move semantics (non-copyable)
- * - Support halo exchange operations
- * - Allow geometry information queries
- * - Support cloning for creating identical geometry instances
- *
- * @see Config
- * @see State
- * @see GeometryIterator
- * @see GeometryBackendType
- */
-
-#pragma once
-#include <stdexcept>  // for exceptions (if needed)
-#include <utility>    // for std::move
-
-#include "BackendTraits.hpp"
-#include "ConfigConcepts.hpp"
-#include "GeometryConcepts.hpp"
-#include "GeometryIterator.hpp"
-#include "NonCopyable.hpp"
-
-namespace metada::framework {
-
-// Forward declarations
-template <typename BackendTag>
-  requires ConfigBackendType<BackendTag>
-class Config;  // Config adapter for backend
-
-/**
- * @brief Main geometry class template providing a generic interface to geometry
- * implementations
- *
- * @details
- * This class template wraps a geometry backend implementation and provides a
- * type-safe interface for all geometry operations. It delegates operations to
- * the backend while adding:
- * - Type safety through templates
- * - Proper move semantics (non-copyable)
- * - Consistent interface across different backends
- * - Support for grid traversal through iterators
- * - Integration with state operations like halo exchange
- * - Periodicity queries for boundary conditions
- * - Size information about the underlying grid
- *
- * The backend tag must satisfy the GeometryBackendType concept, which ensures
- * it provides valid backend implementation types through BackendTraits.
- *
- * Example usage:
- * @code
- * Config<BackendTag> config;
- * Geometry<BackendTag> geometry(config);
- *
- * // Check grid properties
- * size_t gridSize = geometry.totalGridSize();
- * bool isPeriodic = geometry.isPeriodicX();
- *
- * // Iterate through grid points
- * for (auto& point : geometry) {
- *     // Process each grid point
- * }
- *
- * // Perform halo exchange on a state
- * State<BackendTag> state(config);
- * geometry.haloExchange(state);
- * @endcode
- *
- * @tparam BackendTag The tag type that defines the geometry backend through
- * BackendTraits
- *
- * @see GeometryBackendType
- * @see Config
- * @see State
- * @see GeometryIterator
- */
-template <typename BackendTag>
-  requires GeometryBackendType<BackendTag>
-class Geometry : private NonCopyable {
- public:
-  using GeometryBackend =
-      typename traits::BackendTraits<BackendTag>::GeometryBackend;
-  using Iterator =
-      GeometryIterator<BackendTag>;  // defined in GeometryIterator.hpp
-
-  // Disable default constructor – a Geometry must be created with a config or
-  // backend.
-  Geometry() = delete;
-
-  // Destructor (default ok as backend will clean up)
-  ~Geometry() = default;
-
-  /**
-   * @brief Main constructor: build Geometry from a configuration
-   *
-   * @param[in] config Configuration object containing initialization parameters
-   * @throws std::runtime_error If backend initialization fails
-   */
-  explicit Geometry(const Config<BackendTag>& config)
-      : config_(config), backend_(config.backend()) {}
-
-  /**
-   * @brief Move constructor
-   * @param other Geometry instance to move from
-   */
-  Geometry(Geometry&& other) noexcept
-      : config_(other.config_), backend_(std::move(other.backend_)) {}
-
-  /**
-   * @brief Move assignment operator
-   * @param other Geometry instance to move from
-   * @return Reference to this instance
-   */
-  Geometry& operator=(Geometry&& other) noexcept {
-    if (this != &other) {
-      backend_ = std::move(other.backend_);
-    }
-    return *this;
-  }
-
-  /**
-   * @brief Clone method: create a new Geometry with the same configuration and
-   * backend state
-   * @return A new Geometry instance with identical configuration and backend
-   * state
-   */
-  Geometry clone() const {
-    return Geometry(std::move(backend_.clone()), config_);
-  }
-
-  /**
-   * @brief Get iterator to the beginning of the grid
-   * @return Iterator pointing to the first grid point
-   */
-  Iterator begin() { return Iterator(backend_.begin()); }
-
-  /**
-   * @brief Get iterator to the end of the grid
-   * @return Iterator pointing past the last grid point
-   */
-  Iterator end() { return Iterator(backend_.end()); }
-
-  /**
-   * @brief Get const iterator to the beginning of the grid
-   * @return Const iterator pointing to the first grid point
-   */
-  Iterator begin() const { return Iterator(backend_.begin()); }
-
-  /**
-   * @brief Get const iterator to the end of the grid
-   * @return Const iterator pointing past the last grid point
-   */
-  Iterator end() const { return Iterator(backend_.end()); }
-
-  /**
-   * @brief Get the total number of grid points
-   * @return Total number of grid points in the geometry
-   */
-  size_t totalGridSize() const {
-    return backend_.totalGridSize();  // assume backend_ provides total number
-                                      // of grid points
-  }
-
-  /**
-   * @brief Check if the geometry is periodic in X dimension
-   * @return True if periodic in X, false otherwise
-   */
-  bool isPeriodicX() const { return backend_.isPeriodicX(); }
-
-  /**
-   * @brief Check if the geometry is periodic in Y dimension
-   * @return True if periodic in Y, false otherwise
-   */
-  bool isPeriodicY() const { return backend_.isPeriodicY(); }
-
-  /**
-   * @brief Check if the geometry is periodic in Z dimension
-   * @return True if periodic in Z, false otherwise
-   */
-  bool isPeriodicZ() const { return backend_.isPeriodicZ(); }
-
-  /**
-   * @brief Perform halo exchange on a State using this geometry
-   * @param state The state on which to perform halo exchange
-   */
-  template <typename StateType>
-    requires requires(StateType state) { state.backend(); }
-  void haloExchange(StateType& state) const {
-    backend_.haloExchangeImpl(static_cast<void*>(&state.backend()));
-  }
-
-  /**
-   * @brief Check if geometry is properly initialized
-   * @return True if initialized, false otherwise
-   */
-  bool isInitialized() const { return backend_.isInitialized(); }
-
-  /**
-   * @brief Access the underlying backend
-   * @return Reference to the backend implementation
-   */
-  GeometryBackend& backend() { return backend_; }
-
-  /**
-   * @brief Access the underlying backend (const version)
-   * @return Const reference to the backend implementation
-   */
-  const GeometryBackend& backend() const { return backend_; }
-
-  /**
-   * @brief Access the stored configuration
-   * @return Const reference to the configuration
-   */
-  const Config<BackendTag>& config() const { return config_; }
-
- private:
-  /**
-   * @brief Private constructor used by clone(): create Geometry from an
-   * existing backend instance
-   * @param backend Backend instance to use
-   * @param config Configuration to associate with this geometry
-   */
-  Geometry(GeometryBackend&& backend, const Config<BackendTag>& config)
-      : config_(config), backend_(std::move(backend)) {}
-
-  const Config<BackendTag>&
-      config_;  // Holds reference to externally managed config
-  GeometryBackend
-      backend_;  // The actual geometry implementation (grid data/operations)
-};
-}  // namespace metada::framework
-=======
-/**
- * @file Geometry.hpp
- * @brief Template class providing a generic interface to geometry
- * implementations
- * @ingroup adapters
- * @author Metada Framework Team
- *
- * @details
- * This header provides a template class that wraps geometry backend
- * implementations and provides a unified interface for geometry operations. The
- * Geometry class delegates operations to the backend while providing type
- * safety and a consistent API.
- *
- * The Geometry class template is designed to:
- * - Provide a generic interface to different geometry backend implementations
- * - Support initialization from configuration objects
- * - Enable grid traversal through iterators
- * - Implement proper move semantics (non-copyable)
- * - Support halo exchange operations
- * - Allow geometry information queries
- * - Support cloning for creating identical geometry instances
- *
- * @see Config
- * @see State
- * @see GeometryIterator
- * @see GeometryBackendType
- */
-
-#pragma once
-
-#include "BackendTraits.hpp"
-#include "ConfigConcepts.hpp"
-#include "GeometryConcepts.hpp"
-#include "GeometryIterator.hpp"
-#include "Logger.hpp"
-#include "NonCopyable.hpp"
-
-namespace metada::framework {
-
-// Forward declarations
-template <typename BackendTag>
-  requires ConfigBackendType<BackendTag>
-class Config;  // Config adapter for backend
-
-/**
- * @brief Main geometry class template providing a generic interface to geometry
- * implementations
- *
- * @details
- * This class template wraps a geometry backend implementation and provides a
- * type-safe interface for all geometry operations. It delegates operations to
- * the backend while adding:
- * - Type safety through templates
- * - Proper move semantics (non-copyable)
- * - Consistent interface across different backends
- * - Support for grid traversal through iterators
- * - Integration with state operations like halo exchange
- * - Periodicity queries for boundary conditions
- * - Size information about the underlying grid
- *
- * The backend tag must satisfy the GeometryBackendType concept, which ensures
- * it provides valid backend implementation types through BackendTraits.
- *
- * Example usage:
- * @code
- * Config<BackendTag> config;
- * Geometry<BackendTag> geometry(config);
- *
- * // Iterate through grid points
- * for (auto& point : geometry) {
- *     // Process each grid point
- * }
- *
- * // Perform halo exchange on a state
- * State<BackendTag> state(config);
- * geometry.haloExchange(state);
- * @endcode
- *
- * @tparam BackendTag The tag type that defines the geometry backend through
- * BackendTraits
- *
- * @see GeometryBackendType
- * @see Config
- * @see State
- * @see GeometryIterator
- */
-template <typename BackendTag>
-  requires GeometryBackendType<BackendTag>
-class Geometry : private NonCopyable {
- public:
-  using GeometryBackend =
-      typename traits::BackendTraits<BackendTag>::GeometryBackend;
-  using value_type = typename GeometryBackend::value_type;
-  using reference = typename GeometryBackend::reference;
-  using const_reference = typename GeometryBackend::const_reference;
-  using pointer = typename GeometryBackend::pointer;
-  using const_pointer = typename GeometryBackend::const_pointer;
-  using size_type = typename GeometryBackend::size_type;
-  using difference_type = typename GeometryBackend::difference_type;
-  using iterator = typename GeometryBackend::iterator;
-  using const_iterator = typename GeometryBackend::const_iterator;
-
-  // Disable default constructor – a Geometry must be created with a config or
-  // backend.
-  Geometry() = delete;
-
-  // Destructor (default ok as backend will clean up)
-  ~Geometry() = default;
-
-  /**
-   * @brief Main constructor: build Geometry from a configuration
-   *
-   * @param[in] config Configuration object containing initialization parameters
-   * @throws std::runtime_error If backend initialization fails
-   */
-  explicit Geometry(const Config<BackendTag>& config)
-      : backend_(config.backend()) {
-    logger_.Debug() << "Geometry constructed";
-  }
-
-  /**
-   * @brief Move constructor
-   * @param other Geometry instance to move from
-   */
-  Geometry(Geometry&& other) noexcept : backend_(std::move(other.backend_)) {}
-
-  /**
-   * @brief Move assignment operator
-   * @param other Geometry instance to move from
-   * @return Reference to this instance
-   */
-  Geometry& operator=(Geometry&& other) noexcept {
-    if (this != &other) {
-      backend_ = std::move(other.backend_);
-    }
-    return *this;
-  }
-
-  /**
-   * @brief Clone method: create a new Geometry with the same configuration and
-   * backend state
-   * @return A new Geometry instance with identical configuration and backend
-   * state
-   */
-  Geometry clone() const { return Geometry(std::move(backend_.clone())); }
-
-  /**
-   * @brief Get iterator to the beginning of the grid
-   * @return Iterator pointing to the first grid point
-   */
-  iterator begin() { return backend_.begin(); }
-
-  /**
-   * @brief Get iterator to the end of the grid
-   * @return Iterator pointing past the last grid point
-   */
-  iterator end() { return backend_.end(); }
-
-  /**
-   * @brief Get const iterator to the beginning of the grid
-   * @return Const iterator pointing to the first grid point
-   */
-  const_iterator begin() const { return backend_.begin(); }
-
-  /**
-   * @brief Get const iterator to the end of the grid
-   * @return Const iterator pointing past the last grid point
-   */
-  const_iterator end() const { return backend_.end(); }
-
-  /**
-   * @brief Get const iterator to the beginning of the grid
-   * @return Const iterator pointing to the first grid point
-   */
-  const_iterator cbegin() const { return backend_.cbegin(); }
-
-  /**
-   * @brief Get const iterator to the end of the grid
-   * @return Const iterator pointing past the last grid point
-   */
-  const_iterator cend() const { return backend_.cend(); }
-
-  /**
-   * @brief Get the total number of grid points
-   * @return Total number of grid points in the geometry
-   */
-  size_type size() const { return backend_.size(); }
-
-  /**
-   * @brief Check if the geometry is empty
-   * @return True if empty, false otherwise
-   */
-  bool empty() const { return backend_.empty(); }
-
-  /**
-   * @brief Get the maximum number of grid points
-   * @return Maximum number of grid points in the geometry
-   */
-  size_type max_size() const { return backend_.max_size(); }
-
-  /**
-   * @brief Access the underlying backend
-   * @return Reference to the backend implementation
-   */
-  GeometryBackend& backend() { return backend_; }
-
-  /**
-   * @brief Access the underlying backend (const version)
-   * @return Const reference to the backend implementation
-   */
-  const GeometryBackend& backend() const { return backend_; }
-
-  // STL-compliant element access
-  reference operator[](size_type idx) { return backend_[idx]; }
-  const_reference operator[](size_type idx) const { return backend_[idx]; }
-  reference at(size_type idx) { return backend_.at(idx); }
-  const_reference at(size_type idx) const { return backend_.at(idx); }
-  reference front() { return backend_.front(); }
-  const_reference front() const { return backend_.front(); }
-  reference back() { return backend_.back(); }
-  const_reference back() const { return backend_.back(); }
-
- private:
-  /**
-   * @brief Private constructor used by clone(): create Geometry from an
-   * existing backend instance
-   * @param backend Backend instance to use
-   */
-  Geometry(GeometryBackend&& backend) : backend_(std::move(backend)) {}
-
-  GeometryBackend backend_;
-  Logger<BackendTag>& logger_ = Logger<BackendTag>::Instance();
-};
-}  // namespace metada::framework
->>>>>>> 869ddda1
+/**
+ * @file Geometry.hpp
+ * @brief Template class providing a generic interface to geometry
+ * implementations
+ * @ingroup adapters
+ * @author Metada Framework Team
+ *
+ * @details
+ * This header provides a template class that wraps geometry backend
+ * implementations and provides a unified interface for geometry operations. The
+ * Geometry class delegates operations to the backend while providing type
+ * safety and a consistent API.
+ *
+ * The Geometry class template is designed to:
+ * - Provide a generic interface to different geometry backend implementations
+ * - Support initialization from configuration objects
+ * - Enable grid traversal through iterators
+ * - Implement proper move semantics (non-copyable)
+ * - Support halo exchange operations
+ * - Allow geometry information queries
+ * - Support cloning for creating identical geometry instances
+ *
+ * @see Config
+ * @see State
+ * @see GeometryIterator
+ * @see GeometryBackendType
+ */
+
+#pragma once
+
+#include "BackendTraits.hpp"
+#include "ConfigConcepts.hpp"
+#include "GeometryConcepts.hpp"
+#include "GeometryIterator.hpp"
+#include "Logger.hpp"
+#include "NonCopyable.hpp"
+
+namespace metada::framework {
+
+// Forward declarations
+template <typename BackendTag>
+  requires ConfigBackendType<BackendTag>
+class Config;  // Config adapter for backend
+
+/**
+ * @brief Main geometry class template providing a generic interface to geometry
+ * implementations
+ *
+ * @details
+ * This class template wraps a geometry backend implementation and provides a
+ * type-safe interface for all geometry operations. It delegates operations to
+ * the backend while adding:
+ * - Type safety through templates
+ * - Proper move semantics (non-copyable)
+ * - Consistent interface across different backends
+ * - Support for grid traversal through iterators
+ * - Integration with state operations like halo exchange
+ * - Periodicity queries for boundary conditions
+ * - Size information about the underlying grid
+ *
+ * The backend tag must satisfy the GeometryBackendType concept, which ensures
+ * it provides valid backend implementation types through BackendTraits.
+ *
+ * Example usage:
+ * @code
+ * Config<BackendTag> config;
+ * Geometry<BackendTag> geometry(config);
+ *
+ * // Iterate through grid points
+ * for (auto& point : geometry) {
+ *     // Process each grid point
+ * }
+ *
+ * // Perform halo exchange on a state
+ * State<BackendTag> state(config);
+ * geometry.haloExchange(state);
+ * @endcode
+ *
+ * @tparam BackendTag The tag type that defines the geometry backend through
+ * BackendTraits
+ *
+ * @see GeometryBackendType
+ * @see Config
+ * @see State
+ * @see GeometryIterator
+ */
+template <typename BackendTag>
+  requires GeometryBackendType<BackendTag>
+class Geometry : private NonCopyable {
+ public:
+  using GeometryBackend =
+      typename traits::BackendTraits<BackendTag>::GeometryBackend;
+  using value_type = typename GeometryBackend::value_type;
+  using reference = typename GeometryBackend::reference;
+  using const_reference = typename GeometryBackend::const_reference;
+  using pointer = typename GeometryBackend::pointer;
+  using const_pointer = typename GeometryBackend::const_pointer;
+  using size_type = typename GeometryBackend::size_type;
+  using difference_type = typename GeometryBackend::difference_type;
+  using iterator = typename GeometryBackend::iterator;
+  using const_iterator = typename GeometryBackend::const_iterator;
+
+  // Disable default constructor – a Geometry must be created with a config or
+  // backend.
+  Geometry() = delete;
+
+  // Destructor (default ok as backend will clean up)
+  ~Geometry() = default;
+
+  /**
+   * @brief Main constructor: build Geometry from a configuration
+   *
+   * @param[in] config Configuration object containing initialization parameters
+   * @throws std::runtime_error If backend initialization fails
+   */
+  explicit Geometry(const Config<BackendTag>& config)
+      : backend_(config.backend()) {
+    logger_.Debug() << "Geometry constructed";
+  }
+
+  /**
+   * @brief Move constructor
+   * @param other Geometry instance to move from
+   */
+  Geometry(Geometry&& other) noexcept : backend_(std::move(other.backend_)) {}
+
+  /**
+   * @brief Move assignment operator
+   * @param other Geometry instance to move from
+   * @return Reference to this instance
+   */
+  Geometry& operator=(Geometry&& other) noexcept {
+    if (this != &other) {
+      backend_ = std::move(other.backend_);
+    }
+    return *this;
+  }
+
+  /**
+   * @brief Clone method: create a new Geometry with the same configuration and
+   * backend state
+   * @return A new Geometry instance with identical configuration and backend
+   * state
+   */
+  Geometry clone() const { return Geometry(std::move(backend_.clone())); }
+
+  /**
+   * @brief Get iterator to the beginning of the grid
+   * @return Iterator pointing to the first grid point
+   */
+  iterator begin() { return backend_.begin(); }
+
+  /**
+   * @brief Get iterator to the end of the grid
+   * @return Iterator pointing past the last grid point
+   */
+  iterator end() { return backend_.end(); }
+
+  /**
+   * @brief Get const iterator to the beginning of the grid
+   * @return Const iterator pointing to the first grid point
+   */
+  const_iterator begin() const { return backend_.begin(); }
+
+  /**
+   * @brief Get const iterator to the end of the grid
+   * @return Const iterator pointing past the last grid point
+   */
+  const_iterator end() const { return backend_.end(); }
+
+  /**
+   * @brief Get const iterator to the beginning of the grid
+   * @return Const iterator pointing to the first grid point
+   */
+  const_iterator cbegin() const { return backend_.cbegin(); }
+
+  /**
+   * @brief Get const iterator to the end of the grid
+   * @return Const iterator pointing past the last grid point
+   */
+  const_iterator cend() const { return backend_.cend(); }
+
+  /**
+   * @brief Get the total number of grid points
+   * @return Total number of grid points in the geometry
+   */
+  size_type size() const { return backend_.size(); }
+
+  /**
+   * @brief Check if the geometry is empty
+   * @return True if empty, false otherwise
+   */
+  bool empty() const { return backend_.empty(); }
+
+  /**
+   * @brief Get the maximum number of grid points
+   * @return Maximum number of grid points in the geometry
+   */
+  size_type max_size() const { return backend_.max_size(); }
+
+  /**
+   * @brief Access the underlying backend
+   * @return Reference to the backend implementation
+   */
+  GeometryBackend& backend() { return backend_; }
+
+  /**
+   * @brief Access the underlying backend (const version)
+   * @return Const reference to the backend implementation
+   */
+  const GeometryBackend& backend() const { return backend_; }
+
+  // STL-compliant element access
+  reference operator[](size_type idx) { return backend_[idx]; }
+  const_reference operator[](size_type idx) const { return backend_[idx]; }
+  reference at(size_type idx) { return backend_.at(idx); }
+  const_reference at(size_type idx) const { return backend_.at(idx); }
+  reference front() { return backend_.front(); }
+  const_reference front() const { return backend_.front(); }
+  reference back() { return backend_.back(); }
+  const_reference back() const { return backend_.back(); }
+
+ private:
+  /**
+   * @brief Private constructor used by clone(): create Geometry from an
+   * existing backend instance
+   * @param backend Backend instance to use
+   */
+  Geometry(GeometryBackend&& backend) : backend_(std::move(backend)) {}
+
+  GeometryBackend backend_;
+  Logger<BackendTag>& logger_ = Logger<BackendTag>::Instance();
+};
+}  // namespace metada::framework