--- conflicted
+++ resolved
@@ -1,111 +1,3 @@
-<<<<<<< HEAD
-/**
- * @file GeometryConcepts.hpp
- * @brief Concept definitions for geometry classes
- * @ingroup adapters
- * @author Metada Framework Team
- *
- * @details
- * This file contains concept definitions that constrain the types that can be
- * used with the Geometry adapter class. These concepts ensure that backend
- * implementations provide all the necessary functionality required by the
- * geometry operations.
- */
-
-#pragma once
-
-#include <concepts>
-#include <cstddef>
-#include <iterator>
-#include <memory>
-
-#include "CommonConcepts.hpp"
-
-namespace metada::framework {
-
-/**
- * @brief Concept that defines requirements for a geometry backend
- * implementation
- *
- * @details A valid geometry backend implementation must provide:
- * - Iteration capabilities (begin/end)
- * - Size information
- * - Periodicity queries
- * - Cloning capability
- * - Halo exchange functionality
- * - Proper resource management with deleted default constructor, copy
- * constructor, and copy assignment operator
- *
- * This concept is used to ensure that backend implementations provide
- * all the necessary functionality required by the Geometry class.
- *
- * @tparam T The geometry backend implementation type
- * @tparam SB The state backend type to use for halo exchange
- * @tparam ConfigBackend The configuration backend type
- *
- * @see HasDeletedDefaultConstructor
- * @see HasDeletedCopyConstructor
- * @see HasDeletedCopyAssignment
- */
-template <typename T, typename SB, typename ConfigBackend>
-concept GeometryBackendImpl = requires(T t, T& t_ref, const T& t_const,
-                                       SB& state, const ConfigBackend& config) {
-  // Iteration
-  { t.begin() } -> std::same_as<typename T::iterator>;
-  { t.end() } -> std::same_as<typename T::iterator>;
-  { t_const.begin() } -> std::same_as<typename T::const_iterator>;
-  { t_const.end() } -> std::same_as<typename T::const_iterator>;
-
-  // Size information
-  { t.totalGridSize() } -> std::convertible_to<std::size_t>;
-
-  // Periodicity checks
-  { t.isPeriodicX() } -> std::same_as<bool>;
-  { t.isPeriodicY() } -> std::same_as<bool>;
-  { t.isPeriodicZ() } -> std::same_as<bool>;
-
-  // Cloning
-  { t_const.clone() } -> std::same_as<T>;
-
-  // Halo exchange functionality (required)
-  { t.haloExchange(state) } -> std::same_as<void>;
-
-  // Construction and resource management
-  { T(config) } -> std::same_as<T>;
-  requires HasDeletedDefaultConstructor<T>;
-  requires HasDeletedCopyConstructor<T>;
-  requires HasDeletedCopyAssignment<T>;
-};
-
-/**
- * @brief Concept that defines requirements for a geometry backend tag type
- *
- * @details A valid backend tag must:
- * - Provide a GeometryBackend type through BackendTraits
- * - Provide a StateBackend type through BackendTraits
- * - Provide a ConfigBackend type through BackendTraits
- * - Ensure the GeometryBackend type satisfies the GeometryBackendImpl concept
- *   when paired with the StateBackend and ConfigBackend types
- *
- * This concept constrains the template parameter of the Geometry class,
- * ensuring that only valid backend configurations can be used. It provides
- * compile-time validation of backend compatibility.
- *
- * @tparam T The backend tag type to check
- *
- * @see HasGeometryBackend
- * @see HasStateBackend
- * @see HasConfigBackend
- * @see GeometryBackendImpl
- */
-template <typename T>
-concept GeometryBackendType =
-    HasGeometryBackend<T> && HasStateBackend<T> && HasConfigBackend<T> &&
-    GeometryBackendImpl<typename traits::BackendTraits<T>::GeometryBackend,
-                        typename traits::BackendTraits<T>::StateBackend,
-                        typename traits::BackendTraits<T>::ConfigBackend>;
-
-=======
 /**
  * @file GeometryConcepts.hpp
  * @brief Concept definitions for geometry classes
@@ -231,5 +123,4 @@
     GeometryBackendImpl<typename traits::BackendTraits<T>::GeometryBackend,
                         typename traits::BackendTraits<T>::ConfigBackend>;
 
->>>>>>> 869ddda1
 }  // namespace metada::framework