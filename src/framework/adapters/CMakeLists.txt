--- conflicted
+++ resolved
@@ -1,43 +1,3 @@
-<<<<<<< HEAD
-# Define the scientific representation library as interface (header-only)
-add_library(adapters INTERFACE)
-
-# Create alias target
-add_library(metada::framework::adapters ALIAS adapters)
-
-# Set up include directories for interface library
-target_include_directories(adapters
-    INTERFACE
-        $<BUILD_INTERFACE:${CMAKE_CURRENT_SOURCE_DIR}>
-        $<BUILD_INTERFACE:${CMAKE_CURRENT_SOURCE_DIR}/common/utils/config>
-        $<BUILD_INTERFACE:${CMAKE_CURRENT_SOURCE_DIR}/common/utils/logger>
-        )
-
-# List header files for proper IDE indexing and documentation
-target_sources(adapters
-    INTERFACE
-        ${CMAKE_CURRENT_SOURCE_DIR}/CommonConcepts.hpp
-        ${CMAKE_CURRENT_SOURCE_DIR}/State.hpp
-        ${CMAKE_CURRENT_SOURCE_DIR}/StateConcepts.hpp
-        ${CMAKE_CURRENT_SOURCE_DIR}/Increment.hpp
-        ${CMAKE_CURRENT_SOURCE_DIR}/Observation.hpp
-        ${CMAKE_CURRENT_SOURCE_DIR}/ObservationConcepts.hpp
-        ${CMAKE_CURRENT_SOURCE_DIR}/ObsOperator.hpp
-        ${CMAKE_CURRENT_SOURCE_DIR}/ObsOperatorConcepts.hpp
-        ${CMAKE_CURRENT_SOURCE_DIR}/Ensemble.hpp
-        ${CMAKE_CURRENT_SOURCE_DIR}/Model.hpp
-        ${CMAKE_CURRENT_SOURCE_DIR}/Geometry.hpp
-        ${CMAKE_CURRENT_SOURCE_DIR}/GeometryIterator.hpp
-        ${CMAKE_CURRENT_SOURCE_DIR}/common/utils/config/Config.hpp
-        ${CMAKE_CURRENT_SOURCE_DIR}/common/utils/config/ConfigConcepts.hpp
-        ${CMAKE_CURRENT_SOURCE_DIR}/common/utils/config/ConfigValue.hpp
-        ${CMAKE_CURRENT_SOURCE_DIR}/common/utils/logger/Logger.hpp
-        ${CMAKE_CURRENT_SOURCE_DIR}/common/utils/logger/LogLevel.hpp
-        ${CMAKE_CURRENT_SOURCE_DIR}/common/utils/logger/LoggerConcepts.hpp
-        ${CMAKE_CURRENT_SOURCE_DIR}/common/utils/logger/LogStream.hpp
-)
-
-=======
 # Define the scientific representation library as interface (header-only)
 add_library(adapters INTERFACE)
 
@@ -77,5 +37,4 @@
         ${CMAKE_CURRENT_SOURCE_DIR}/common/utils/logger/LogStream.hpp
 )
 
->>>>>>> 869ddda1
 AddFormatTarget(adapters ${CMAKE_CURRENT_SOURCE_DIR})