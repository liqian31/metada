--- conflicted
+++ resolved
@@ -1,183 +1,3 @@
-<<<<<<< HEAD
-#pragma once
-
-#include <chrono>
-#include <compare>
-#include <concepts>
-#include <format>
-#include <ostream>
-#include <stdexcept>
-#include <string>
-#include <string_view>
-
-#include "Duration.hpp"
-
-namespace metada {
-
-/**
- * @brief A DateTime class utilizing C++20 features for date and time handling
- */
-class DateTime {
- public:
-  // Default constructor: current time
-  DateTime() noexcept;
-
-  // Construct from year, month, day, hour, minute, second
-  DateTime(int year, int month, int day, int hour = 0, int minute = 0,
-           int second = 0) noexcept;
-
-  // Construct from timepoint
-  explicit DateTime(
-      const std::chrono::system_clock::time_point& timepoint) noexcept;
-
-  // Construct from ISO8601 string (e.g., "2023-04-15T12:30:45Z")
-  explicit DateTime(const std::string& iso8601_string);
-
-  // Get components
-  [[nodiscard]] int year() const noexcept;
-  [[nodiscard]] int month() const noexcept;
-  [[nodiscard]] int day() const noexcept;
-  [[nodiscard]] int hour() const noexcept;
-  [[nodiscard]] int minute() const noexcept;
-  [[nodiscard]] int second() const noexcept;
-
-  // Get as time_point
-  [[nodiscard]] std::chrono::system_clock::time_point timePoint()
-      const noexcept;
-
-  // Format the date/time using std::format
-  [[nodiscard]] std::string format(
-      std::string_view fmt = "%Y-%m-%d %H:%M:%S") const;
-
-  // Format as ISO8601 string (YYYY-MM-DDThh:mm:ssZ)
-  [[nodiscard]] std::string iso8601() const;
-
-  // Static methods
-  [[nodiscard]] static DateTime now() noexcept;
-
-  // Custom comparison operators
-  bool operator==(const DateTime& other) const noexcept {
-    return m_timePoint == other.m_timePoint;
-  }
-
-  bool operator!=(const DateTime& other) const noexcept {
-    return m_timePoint != other.m_timePoint;
-  }
-
-  bool operator<(const DateTime& other) const noexcept {
-    return m_timePoint < other.m_timePoint;
-  }
-
-  bool operator<=(const DateTime& other) const noexcept {
-    return m_timePoint <= other.m_timePoint;
-  }
-
-  bool operator>(const DateTime& other) const noexcept {
-    return m_timePoint > other.m_timePoint;
-  }
-
-  bool operator>=(const DateTime& other) const noexcept {
-    return m_timePoint >= other.m_timePoint;
-  }
-
-  // Operator overloads for Duration arithmetic
-  [[nodiscard]] DateTime operator+(const Duration& duration) const noexcept {
-    return DateTime(m_timePoint + duration.asChrono());
-  }
-
-  [[nodiscard]] DateTime operator-(const Duration& duration) const noexcept {
-    return DateTime(m_timePoint - duration.asChrono());
-  }
-
-  // Compound assignment operators with Duration
-  DateTime& operator+=(const Duration& duration) noexcept {
-    m_timePoint += duration.asChrono();
-    updateComponents();
-    return *this;
-  }
-
-  DateTime& operator-=(const Duration& duration) noexcept {
-    m_timePoint -= duration.asChrono();
-    updateComponents();
-    return *this;
-  }
-
-  // Original chrono-based operators for backward compatibility
-  // Operator overloads for immutable duration arithmetic
-  template <typename Rep, typename Period>
-  [[nodiscard]] DateTime operator+(
-      const std::chrono::duration<Rep, Period>& duration) const noexcept {
-    DateTime result(*this);
-    result.m_timePoint += duration;
-    result.updateComponents();
-    return result;
-  }
-
-  template <typename Rep, typename Period>
-  [[nodiscard]] DateTime operator-(
-      const std::chrono::duration<Rep, Period>& duration) const noexcept {
-    DateTime result(*this);
-    result.m_timePoint -= duration;
-    result.updateComponents();
-    return result;
-  }
-
-  // Compound assignment operators for mutable operations
-  template <typename Rep, typename Period>
-  DateTime& operator+=(
-      const std::chrono::duration<Rep, Period>& duration) noexcept {
-    m_timePoint += duration;
-    updateComponents();
-    return *this;
-  }
-
-  template <typename Rep, typename Period>
-  DateTime& operator-=(
-      const std::chrono::duration<Rep, Period>& duration) noexcept {
-    m_timePoint -= duration;
-    updateComponents();
-    return *this;
-  }
-
-  // Compute difference between two DateTimes (return Duration)
-  [[nodiscard]] Duration operator-(const DateTime& other) const noexcept {
-    auto seconds_diff = std::chrono::duration_cast<std::chrono::seconds>(
-        m_timePoint - other.m_timePoint);
-    return Duration(seconds_diff);
-  }
-
- private:
-  std::chrono::system_clock::time_point m_timePoint;
-  std::chrono::year_month_day m_date;
-  std::chrono::hh_mm_ss<std::chrono::seconds> m_time;
-
-  // Update m_date and m_time from m_timePoint
-  void updateComponents() noexcept;
-
-  // Add/subtract durations (private implementation methods)
-  template <typename Rep, typename Period>
-  DateTime& add(const std::chrono::duration<Rep, Period>& duration) noexcept {
-    m_timePoint += duration;
-    updateComponents();
-    return *this;
-  }
-
-  template <typename Rep, typename Period>
-  DateTime& subtract(
-      const std::chrono::duration<Rep, Period>& duration) noexcept {
-    m_timePoint -= duration;
-    updateComponents();
-    return *this;
-  }
-};
-
-// Operator overload for stream insertion
-inline std::ostream& operator<<(std::ostream& os, const DateTime& dt) {
-  return os << dt.format();
-}
-
-}  // namespace metada
-=======
 #pragma once
 
 #include <chrono>
@@ -354,5 +174,4 @@
   return os << dt.format();
 }
 
-}  // namespace metada
->>>>>>> 869ddda1
+}  // namespace metada