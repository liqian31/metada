<<<<<<< HEAD
add_library(base 
    DateTime.cpp
    Duration.cpp
)
add_library(metada::base ALIAS base)

target_sources(base
    PUBLIC
        ${CMAKE_CURRENT_SOURCE_DIR}/NonCopyable.hpp
        ${CMAKE_CURRENT_SOURCE_DIR}/DateTime.hpp
        ${CMAKE_CURRENT_SOURCE_DIR}/Duration.hpp
)

target_include_directories(base
    PUBLIC
        $<BUILD_INTERFACE:${CMAKE_CURRENT_SOURCE_DIR}>
)

# Ensure C++20 support
target_compile_features(base PUBLIC cxx_std_20)

=======
add_library(base 
    DateTime.cpp
    Duration.cpp
)
add_library(metada::base ALIAS base)

target_sources(base
    PUBLIC
        ${CMAKE_CURRENT_SOURCE_DIR}/NonCopyable.hpp
        ${CMAKE_CURRENT_SOURCE_DIR}/DateTime.hpp
        ${CMAKE_CURRENT_SOURCE_DIR}/Duration.hpp
        ${CMAKE_CURRENT_SOURCE_DIR}/Location.hpp
        ${CMAKE_CURRENT_SOURCE_DIR}/PointObservation.hpp
)

target_include_directories(base
    PUBLIC
        $<BUILD_INTERFACE:${CMAKE_CURRENT_SOURCE_DIR}>
)

# Ensure C++20 support
target_compile_features(base PUBLIC cxx_std_20)

>>>>>>> 869ddda1
AddFormatTarget(base ${CMAKE_CURRENT_SOURCE_DIR})<|MERGE_RESOLUTION|>--- conflicted
+++ resolved
@@ -1,26 +1,3 @@
-<<<<<<< HEAD
-add_library(base 
-    DateTime.cpp
-    Duration.cpp
-)
-add_library(metada::base ALIAS base)
-
-target_sources(base
-    PUBLIC
-        ${CMAKE_CURRENT_SOURCE_DIR}/NonCopyable.hpp
-        ${CMAKE_CURRENT_SOURCE_DIR}/DateTime.hpp
-        ${CMAKE_CURRENT_SOURCE_DIR}/Duration.hpp
-)
-
-target_include_directories(base
-    PUBLIC
-        $<BUILD_INTERFACE:${CMAKE_CURRENT_SOURCE_DIR}>
-)
-
-# Ensure C++20 support
-target_compile_features(base PUBLIC cxx_std_20)
-
-=======
 add_library(base 
     DateTime.cpp
     Duration.cpp
@@ -44,5 +21,4 @@
 # Ensure C++20 support
 target_compile_features(base PUBLIC cxx_std_20)
 
->>>>>>> 869ddda1
 AddFormatTarget(base ${CMAKE_CURRENT_SOURCE_DIR})