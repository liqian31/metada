<<<<<<< HEAD
/**
 * @file MockBackendTraits.hpp
 * @brief Specialization of BackendTraits for mock implementations
 * @ingroup traits
 * @author Metada Framework Team
 *
 * @details
 * This file provides a specialization of the BackendTraits template for mock
 * implementations used in testing. The MockBackendTag serves as a tag type
 * that can be used with framework adapters to inject mock implementations
 * for unit and integration testing.
 */

#pragma once

#include "BackendTraits.hpp"
#include "../backends/gmock/MockConfig.hpp"
#include "../backends/gmock/MockLogger.hpp"
#include "../backends/gmock/MockGeometry.hpp"
#include "../backends/gmock/MockGeometryIterator.hpp"
#include "../backends/gmock/MockState.hpp"
#include "../backends/gmock/MockModel.hpp"
#include "../backends/gmock/MockObservation.hpp"
#include "../backends/gmock/MockObsOperator.hpp"

namespace metada::traits {

/**
 * @brief Tag type for mock backend implementations
 * 
 * @details This empty struct serves as a tag type that can be used with
 * framework adapters to select mock implementations for testing purposes.
 * It allows test code to use the same adapter interfaces with mock backends
 * that can be controlled using Google Mock expectations.
 */
struct MockBackendTag {};

/**
 * @brief BackendTraits specialization for mock implementations
 * 
 * @details This specialization maps the MockBackendTag to concrete mock
 * implementation types for each backend component. These mock implementations
 * are based on Google Mock and provide test-friendly interfaces for setting
 * expectations and verifying interactions in unit and integration tests.
 */
template<>
struct BackendTraits<MockBackendTag> {
  /** @brief Mock implementation of configuration backend */
  using ConfigBackend = backends::gmock::MockConfig;
  
  /** @brief Mock implementation of logging backend */
  using LoggerBackend = backends::gmock::MockLogger<ConfigBackend>;
  
  /** @brief Mock implementation of geometry backend */
  using GeometryBackend = backends::gmock::MockGeometry<ConfigBackend>;
  
  /** @brief Mock implementation of geometry iterator backend */
  using GeometryIteratorBackend = backends::gmock::MockGeometryIterator;
  
  /** @brief Mock implementation of state vector backend */
  using StateBackend = backends::gmock::MockState<ConfigBackend>;
  
  /** @brief Mock implementation of model backend */
  using ModelBackend = backends::gmock::MockModel<ConfigBackend, StateBackend>;
  
  /** @brief Mock implementation of observation backend */
  using ObservationBackend = backends::gmock::MockObservation<ConfigBackend>;

  /** @brief Mock implementation of observation operator backend */
  using ObsOperatorBackend = backends::gmock::MockObsOperator<ConfigBackend, StateBackend, ObservationBackend>;
};

} // namespace metada::traits
=======
/**
 * @file MockBackendTraits.hpp
 * @brief Specialization of BackendTraits for mock implementations
 * @ingroup traits
 * @author Metada Framework Team
 *
 * @details
 * This file provides a specialization of the BackendTraits template for mock
 * implementations used in testing. The MockBackendTag serves as a tag type
 * that can be used with framework adapters to inject mock implementations
 * for unit and integration testing.
 */

#pragma once

#include "BackendTraits.hpp"
#include "../backends/gmock/MockConfig.hpp"
#include "../backends/gmock/MockLogger.hpp"
#include "../backends/gmock/MockGeometry.hpp"
#include "../backends/gmock/MockGeometryIterator.hpp"
#include "../backends/gmock/MockState.hpp"
#include "../backends/gmock/MockModel.hpp"
#include "../backends/gmock/MockObservation.hpp"
#include "../backends/gmock/MockObsOperator.hpp"

namespace metada::traits {

/**
 * @brief Tag type for mock backend implementations
 * 
 * @details This empty struct serves as a tag type that can be used with
 * framework adapters to select mock implementations for testing purposes.
 * It allows test code to use the same adapter interfaces with mock backends
 * that can be controlled using Google Mock expectations.
 */
struct MockBackendTag {};

/**
 * @brief BackendTraits specialization for mock implementations
 * 
 * @details This specialization maps the MockBackendTag to concrete mock
 * implementation types for each backend component. These mock implementations
 * are based on Google Mock and provide test-friendly interfaces for setting
 * expectations and verifying interactions in unit and integration tests.
 */
template<>
struct BackendTraits<MockBackendTag> {
  /** @brief Mock implementation of configuration backend */
  using ConfigBackend = backends::gmock::MockConfig;
  
  /** @brief Mock implementation of logging backend */
  using LoggerBackend = backends::gmock::MockLogger<ConfigBackend>;
  
  /** @brief Mock implementation of geometry backend */
  using GeometryBackend = backends::gmock::MockGeometry<ConfigBackend>;
  
  /** @brief Mock implementation of geometry iterator backend */
  using GeometryIteratorBackend = backends::gmock::MockGeometryIterator;
  
  /** @brief Mock implementation of state vector backend */
  using StateBackend = backends::gmock::MockState<ConfigBackend, GeometryBackend>;
  
  /** @brief Mock implementation of model backend */
  using ModelBackend = backends::gmock::MockModel<ConfigBackend, StateBackend>;
  
  /** @brief Mock implementation of observation backend */
  using ObservationBackend = backends::gmock::MockObservation<ConfigBackend>;

  /** @brief Mock implementation of observation operator backend */
  using ObsOperatorBackend = backends::gmock::MockObsOperator<ConfigBackend, StateBackend, ObservationBackend>;
};

} // namespace metada::traits
>>>>>>> 97c5379c
<|MERGE_RESOLUTION|>--- conflicted
+++ resolved
@@ -1,78 +1,3 @@
-<<<<<<< HEAD
-/**
- * @file MockBackendTraits.hpp
- * @brief Specialization of BackendTraits for mock implementations
- * @ingroup traits
- * @author Metada Framework Team
- *
- * @details
- * This file provides a specialization of the BackendTraits template for mock
- * implementations used in testing. The MockBackendTag serves as a tag type
- * that can be used with framework adapters to inject mock implementations
- * for unit and integration testing.
- */
-
-#pragma once
-
-#include "BackendTraits.hpp"
-#include "../backends/gmock/MockConfig.hpp"
-#include "../backends/gmock/MockLogger.hpp"
-#include "../backends/gmock/MockGeometry.hpp"
-#include "../backends/gmock/MockGeometryIterator.hpp"
-#include "../backends/gmock/MockState.hpp"
-#include "../backends/gmock/MockModel.hpp"
-#include "../backends/gmock/MockObservation.hpp"
-#include "../backends/gmock/MockObsOperator.hpp"
-
-namespace metada::traits {
-
-/**
- * @brief Tag type for mock backend implementations
- * 
- * @details This empty struct serves as a tag type that can be used with
- * framework adapters to select mock implementations for testing purposes.
- * It allows test code to use the same adapter interfaces with mock backends
- * that can be controlled using Google Mock expectations.
- */
-struct MockBackendTag {};
-
-/**
- * @brief BackendTraits specialization for mock implementations
- * 
- * @details This specialization maps the MockBackendTag to concrete mock
- * implementation types for each backend component. These mock implementations
- * are based on Google Mock and provide test-friendly interfaces for setting
- * expectations and verifying interactions in unit and integration tests.
- */
-template<>
-struct BackendTraits<MockBackendTag> {
-  /** @brief Mock implementation of configuration backend */
-  using ConfigBackend = backends::gmock::MockConfig;
-  
-  /** @brief Mock implementation of logging backend */
-  using LoggerBackend = backends::gmock::MockLogger<ConfigBackend>;
-  
-  /** @brief Mock implementation of geometry backend */
-  using GeometryBackend = backends::gmock::MockGeometry<ConfigBackend>;
-  
-  /** @brief Mock implementation of geometry iterator backend */
-  using GeometryIteratorBackend = backends::gmock::MockGeometryIterator;
-  
-  /** @brief Mock implementation of state vector backend */
-  using StateBackend = backends::gmock::MockState<ConfigBackend>;
-  
-  /** @brief Mock implementation of model backend */
-  using ModelBackend = backends::gmock::MockModel<ConfigBackend, StateBackend>;
-  
-  /** @brief Mock implementation of observation backend */
-  using ObservationBackend = backends::gmock::MockObservation<ConfigBackend>;
-
-  /** @brief Mock implementation of observation operator backend */
-  using ObsOperatorBackend = backends::gmock::MockObsOperator<ConfigBackend, StateBackend, ObservationBackend>;
-};
-
-} // namespace metada::traits
-=======
 /**
  * @file MockBackendTraits.hpp
  * @brief Specialization of BackendTraits for mock implementations
@@ -145,5 +70,4 @@
   using ObsOperatorBackend = backends::gmock::MockObsOperator<ConfigBackend, StateBackend, ObservationBackend>;
 };
 
-} // namespace metada::traits
->>>>>>> 97c5379c
+} // namespace metada::traits