<<<<<<< HEAD
#pragma once

#include "BackendTraits.hpp"

// Include backend headers based on CMake configuration
#ifdef CONFIG_BACKEND_JSON
#include "../backends/common/utils/config/json/JsonConfig.hpp"
#endif

#ifdef CONFIG_BACKEND_YAML
#include "../backends/common/utils/config/yaml/YamlConfig.hpp"
#endif

#ifdef LOGGER_BACKEND_GLOG
#include "../backends/common/utils/logger/glog/GoogleLogger.hpp"
#endif

#ifdef LOGGER_BACKEND_CONSOLE
#include "../backends/common/utils/logger/console/ConsoleLogger.hpp"
#endif

namespace metada::traits {

struct L63BackendTag {};

template<>
struct BackendTraits<L63BackendTag> {
  // Select ConfigBackend based on CMake configuration
#ifdef CONFIG_BACKEND_JSON
  using ConfigBackend = backends::config::JsonConfig;
#elif defined(CONFIG_BACKEND_YAML)
  using ConfigBackend = backends::config::YamlConfig;
#else
  using ConfigBackend = backends::config::YamlConfig; // Default
#endif

  // Select LoggerBackend based on CMake configuration
#ifdef LOGGER_BACKEND_GLOG
  using LoggerBackend = backends::logger::GoogleLogger<ConfigBackend>;
#elif defined(LOGGER_BACKEND_CONSOLE)
  using LoggerBackend = backends::logger::ConsoleLogger<ConfigBackend>;
#else
  using LoggerBackend = backends::logger::GoogleLogger<ConfigBackend>; // Default
#endif
};

} // namespace metada::traits
=======
#pragma once

#include "BackendTraits.hpp"

// Include backend headers based on CMake configuration
#ifdef CONFIG_BACKEND_JSON
#include "../backends/common/utils/config/json/JsonConfig.hpp"
#endif

#ifdef CONFIG_BACKEND_YAML
#include "../backends/common/utils/config/yaml/YamlConfig.hpp"
#endif

#ifdef LOGGER_BACKEND_GLOG
#include "../backends/common/utils/logger/glog/GoogleLogger.hpp"
#endif

#ifdef LOGGER_BACKEND_CONSOLE
#include "../backends/common/utils/logger/console/ConsoleLogger.hpp"
#endif

#ifdef LOGGER_BACKEND_NGLOG
#include "../backends/common/utils/logger/nglog/NgLogger.hpp"
#endif

#include "../backends/common/observation/GridObservation.hpp"
#include "../backends/common/obsoperator/IdentityObsOperator.hpp"

namespace metada::traits {

struct L63BackendTag {};

template<>
struct BackendTraits<L63BackendTag> {
  // Select ConfigBackend based on CMake configuration
#ifdef CONFIG_BACKEND_JSON
  using ConfigBackend = backends::config::JsonConfig;
#elif defined(CONFIG_BACKEND_YAML)
  using ConfigBackend = backends::config::YamlConfig;
#else
  using ConfigBackend = backends::config::YamlConfig; // Default
#endif

  // Select LoggerBackend based on CMake configuration
#ifdef LOGGER_BACKEND_NGLOG
  using LoggerBackend = backends::logger::NgLogger<ConfigBackend>;
#elif defined(LOGGER_BACKEND_GLOG)
  using LoggerBackend = backends::logger::GoogleLogger<ConfigBackend>;
#elif defined(LOGGER_BACKEND_CONSOLE)
  using LoggerBackend = backends::logger::ConsoleLogger<ConfigBackend>;
#else
  using LoggerBackend = backends::logger::NgLogger<ConfigBackend>; // Default
#endif

  // TODO: Add L63-specific backend implementations when available
  // For now, using placeholder types that need to be implemented
  
  /** @brief L63 geometry backend implementation (placeholder) */
  using GeometryBackend = void; // TODO: Implement L63Geometry
  
  /** @brief L63 geometry iterator backend implementation (placeholder) */
  using GeometryIteratorBackend = void; // TODO: Implement L63GeometryIterator
  
  /** @brief L63 state vector backend implementation (placeholder) */
  using StateBackend = void; // TODO: Implement L63State
  
  /** @brief L63 ensemble backend implementation (placeholder) */
  using EnsembleBackend = void; // TODO: Implement L63Ensemble
  
  /** @brief L63 observation backend implementation */
  using ObservationBackend = backends::common::observation::GridObservation;
  
  /** @brief Identity observation operator backend implementation */
  using ObsOperatorBackend = backends::common::obsoperator::IdentityObsOperator<StateBackend, ObservationBackend>;
  
  /** @brief L63 model backend implementation (placeholder) */
  using ModelBackend = void; // TODO: Implement L63Model
};

} // namespace metada::traits
>>>>>>> 869ddda1
<|MERGE_RESOLUTION|>--- conflicted
+++ resolved
@@ -1,52 +1,3 @@
-<<<<<<< HEAD
-#pragma once
-
-#include "BackendTraits.hpp"
-
-// Include backend headers based on CMake configuration
-#ifdef CONFIG_BACKEND_JSON
-#include "../backends/common/utils/config/json/JsonConfig.hpp"
-#endif
-
-#ifdef CONFIG_BACKEND_YAML
-#include "../backends/common/utils/config/yaml/YamlConfig.hpp"
-#endif
-
-#ifdef LOGGER_BACKEND_GLOG
-#include "../backends/common/utils/logger/glog/GoogleLogger.hpp"
-#endif
-
-#ifdef LOGGER_BACKEND_CONSOLE
-#include "../backends/common/utils/logger/console/ConsoleLogger.hpp"
-#endif
-
-namespace metada::traits {
-
-struct L63BackendTag {};
-
-template<>
-struct BackendTraits<L63BackendTag> {
-  // Select ConfigBackend based on CMake configuration
-#ifdef CONFIG_BACKEND_JSON
-  using ConfigBackend = backends::config::JsonConfig;
-#elif defined(CONFIG_BACKEND_YAML)
-  using ConfigBackend = backends::config::YamlConfig;
-#else
-  using ConfigBackend = backends::config::YamlConfig; // Default
-#endif
-
-  // Select LoggerBackend based on CMake configuration
-#ifdef LOGGER_BACKEND_GLOG
-  using LoggerBackend = backends::logger::GoogleLogger<ConfigBackend>;
-#elif defined(LOGGER_BACKEND_CONSOLE)
-  using LoggerBackend = backends::logger::ConsoleLogger<ConfigBackend>;
-#else
-  using LoggerBackend = backends::logger::GoogleLogger<ConfigBackend>; // Default
-#endif
-};
-
-} // namespace metada::traits
-=======
 #pragma once
 
 #include "BackendTraits.hpp"
@@ -126,5 +77,4 @@
   using ModelBackend = void; // TODO: Implement L63Model
 };
 
-} // namespace metada::traits
->>>>>>> 869ddda1
+} // namespace metada::traits