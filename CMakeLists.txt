<<<<<<< HEAD
# Root CMakeLists.txt for the metada project
#
# This is the main CMake configuration file that:
# - Sets up project metadata and CMake requirements
# - Configures build options and dependencies
# - Defines the project structure
# - Enables testing and documentation

cmake_minimum_required(VERSION 3.30)

list(APPEND CMAKE_MODULE_PATH
    "${CMAKE_CURRENT_SOURCE_DIR}/cmake"
    "${CMAKE_CURRENT_SOURCE_DIR}/cmake/scripts"
)

project(metada
    VERSION 0.1.0
    LANGUAGES C CXX Fortran
)

include(ProjectSetup)
metada_project_initialize()

# Find required external dependencies
#metada_find_package(Python3 COMPONENTS Development NumPy)
if(WIN32)
    metada_find_package(GTest CONFIG)
else()
    metada_find_package(GTest)
endif()
metada_find_package(Git)
metada_find_package(ClangFormat)


# Find optional external dependencies
metada_find_package(Lcov OPTIONAL QUIET)
metada_find_package(yaml-cpp OPTIONAL CONFIG QUIET)
metada_find_package(nlohmann_json OPTIONAL CONFIG QUIET)
if(WIN32)
    metada_find_package(Glog OPTIONAL CONFIG QUIET)
else()
    metada_find_package(Glog)
endif()

# Configure CUDA support
include(CUDA)

# Add core components
add_subdirectory(src)
add_subdirectory(applications)

# Enable testing
include(CTest)
add_subdirectory(tests)

# Add documentation
add_subdirectory(docs)

# Enable precompiled headers for all targets
#include(EnablePrecompiledHeaders)

# Enable unity builds for all targets
#include(EnableUnityBuild)

# Show final configuration
metada_project_summary()
=======
# Root CMakeLists.txt for the metada project
#
# This is the main CMake configuration file that:
# - Sets up project metadata and CMake requirements
# - Configures build options and dependencies
# - Defines the project structure
# - Enables testing and documentation

cmake_minimum_required(VERSION 3.30)

list(APPEND CMAKE_MODULE_PATH
    "${CMAKE_CURRENT_SOURCE_DIR}/cmake"
    "${CMAKE_CURRENT_SOURCE_DIR}/cmake/scripts"
)

project(metada
    VERSION 0.1.0
    LANGUAGES C CXX Fortran
)

include(ProjectSetup)
metada_project_initialize()

# Find required external dependencies
#metada_find_package(Python3 COMPONENTS Development NumPy)
metada_find_package(GTest CONFIG)
metada_find_package(Git)
metada_find_package(ClangFormat)
metada_find_package(Eigen3 CONFIG)

# Find optional external dependencies
metada_find_package(Lcov OPTIONAL QUIET)
metada_find_package(yaml-cpp OPTIONAL CONFIG QUIET)
metada_find_package(nlohmann_json OPTIONAL CONFIG QUIET)
metada_find_package(Glog OPTIONAL CONFIG QUIET)
metada_find_package(ng-log OPTIONAL CONFIG QUIET)

# Configure CUDA support
include(CUDA)

# Add core components
add_subdirectory(src)
add_subdirectory(applications)

# Enable testing
include(CTest)
add_subdirectory(tests)

# Add documentation
add_subdirectory(docs)

# Enable precompiled headers for all targets
#include(EnablePrecompiledHeaders)

# Enable unity builds for all targets
#include(EnableUnityBuild)

# Show final configuration
metada_project_summary()
>>>>>>> 869ddda1
<|MERGE_RESOLUTION|>--- conflicted
+++ resolved
@@ -1,128 +1,67 @@
-<<<<<<< HEAD
-# Root CMakeLists.txt for the metada project
-#
-# This is the main CMake configuration file that:
-# - Sets up project metadata and CMake requirements
-# - Configures build options and dependencies
-# - Defines the project structure
-# - Enables testing and documentation
-
-cmake_minimum_required(VERSION 3.30)
-
-list(APPEND CMAKE_MODULE_PATH
-    "${CMAKE_CURRENT_SOURCE_DIR}/cmake"
-    "${CMAKE_CURRENT_SOURCE_DIR}/cmake/scripts"
-)
-
-project(metada
-    VERSION 0.1.0
-    LANGUAGES C CXX Fortran
-)
-
-include(ProjectSetup)
-metada_project_initialize()
-
-# Find required external dependencies
-#metada_find_package(Python3 COMPONENTS Development NumPy)
-if(WIN32)
-    metada_find_package(GTest CONFIG)
-else()
-    metada_find_package(GTest)
-endif()
-metada_find_package(Git)
-metada_find_package(ClangFormat)
-
-
-# Find optional external dependencies
-metada_find_package(Lcov OPTIONAL QUIET)
-metada_find_package(yaml-cpp OPTIONAL CONFIG QUIET)
-metada_find_package(nlohmann_json OPTIONAL CONFIG QUIET)
-if(WIN32)
-    metada_find_package(Glog OPTIONAL CONFIG QUIET)
-else()
-    metada_find_package(Glog)
-endif()
-
-# Configure CUDA support
-include(CUDA)
-
-# Add core components
-add_subdirectory(src)
-add_subdirectory(applications)
-
-# Enable testing
-include(CTest)
-add_subdirectory(tests)
-
-# Add documentation
-add_subdirectory(docs)
-
-# Enable precompiled headers for all targets
-#include(EnablePrecompiledHeaders)
-
-# Enable unity builds for all targets
-#include(EnableUnityBuild)
-
-# Show final configuration
-metada_project_summary()
-=======
-# Root CMakeLists.txt for the metada project
-#
-# This is the main CMake configuration file that:
-# - Sets up project metadata and CMake requirements
-# - Configures build options and dependencies
-# - Defines the project structure
-# - Enables testing and documentation
-
-cmake_minimum_required(VERSION 3.30)
-
-list(APPEND CMAKE_MODULE_PATH
-    "${CMAKE_CURRENT_SOURCE_DIR}/cmake"
-    "${CMAKE_CURRENT_SOURCE_DIR}/cmake/scripts"
-)
-
-project(metada
-    VERSION 0.1.0
-    LANGUAGES C CXX Fortran
-)
-
-include(ProjectSetup)
-metada_project_initialize()
-
-# Find required external dependencies
-#metada_find_package(Python3 COMPONENTS Development NumPy)
-metada_find_package(GTest CONFIG)
-metada_find_package(Git)
-metada_find_package(ClangFormat)
-metada_find_package(Eigen3 CONFIG)
-
-# Find optional external dependencies
-metada_find_package(Lcov OPTIONAL QUIET)
-metada_find_package(yaml-cpp OPTIONAL CONFIG QUIET)
-metada_find_package(nlohmann_json OPTIONAL CONFIG QUIET)
-metada_find_package(Glog OPTIONAL CONFIG QUIET)
-metada_find_package(ng-log OPTIONAL CONFIG QUIET)
-
-# Configure CUDA support
-include(CUDA)
-
-# Add core components
-add_subdirectory(src)
-add_subdirectory(applications)
-
-# Enable testing
-include(CTest)
-add_subdirectory(tests)
-
-# Add documentation
-add_subdirectory(docs)
-
-# Enable precompiled headers for all targets
-#include(EnablePrecompiledHeaders)
-
-# Enable unity builds for all targets
-#include(EnableUnityBuild)
-
-# Show final configuration
-metada_project_summary()
->>>>>>> 869ddda1
+# Root CMakeLists.txt for the metada project
+#
+# This is the main CMake configuration file that:
+# - Sets up project metadata and CMake requirements
+# - Configures build options and dependencies
+# - Defines the project structure
+# - Enables testing and documentation
+
+cmake_minimum_required(VERSION 3.30)
+
+list(APPEND CMAKE_MODULE_PATH
+    "${CMAKE_CURRENT_SOURCE_DIR}/cmake"
+    "${CMAKE_CURRENT_SOURCE_DIR}/cmake/scripts"
+)
+
+project(metada
+    VERSION 0.1.0
+    LANGUAGES C CXX Fortran
+)
+
+include(ProjectSetup)
+metada_project_initialize()
+
+# Find required external dependencies
+#metada_find_package(Python3 COMPONENTS Development NumPy)
+if(WIN32)
+    metada_find_package(GTest CONFIG)
+else()
+    metada_find_package(GTest)
+endif()
+metada_find_package(Git)
+metada_find_package(ClangFormat)
+metada_find_package(Eigen3 CONFIG)
+
+# Find optional external dependencies
+metada_find_package(Lcov OPTIONAL QUIET)
+metada_find_package(yaml-cpp OPTIONAL CONFIG QUIET)
+metada_find_package(nlohmann_json OPTIONAL CONFIG QUIET)
+if(WIN32)
+    metada_find_package(Glog OPTIONAL CONFIG QUIET)
+else()
+    metada_find_package(Glog)
+endif()
+metada_find_package(ng-log OPTIONAL CONFIG QUIET)
+
+# Configure CUDA support
+include(CUDA)
+
+# Add core components
+add_subdirectory(src)
+add_subdirectory(applications)
+
+# Enable testing
+include(CTest)
+add_subdirectory(tests)
+
+# Add documentation
+add_subdirectory(docs)
+
+# Enable precompiled headers for all targets
+#include(EnablePrecompiledHeaders)
+
+# Enable unity builds for all targets
+#include(EnableUnityBuild)
+
+# Show final configuration
+metada_project_summary()