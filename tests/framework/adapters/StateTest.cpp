<<<<<<< HEAD
/**
 * @file StateTest.cpp
 * @brief Unit tests for the State class template
 * @ingroup tests
 * @author Metada Framework Team
 *
 * @details
 * This test suite verifies the functionality of the State class template,
 * which provides a generic interface for state implementations. The tests
 * cover:
 *
 * Core functionality:
 * - Initialization and construction
 * - State operations (zero, dot, norm)
 * - Data access and type safety
 *
 * Advanced features:
 * - State information queries
 * - Move semantics
 * - Equality comparison
 * - Arithmetic operations
 * - Increment operations
 *
 * The test suite uses Google Test/Mock framework for mocking and assertions.
 *
 * @see State
 * @see StateBackendType
 * @see MockState
 */

#include <gmock/gmock.h>
#include <gtest/gtest.h>

#include <filesystem>

#include "Config.hpp"
#include "MockBackendTraits.hpp"
#include "State.hpp"

namespace metada::tests {

using ::testing::_;
using ::testing::ByMove;
using ::testing::Return;
using ::testing::ReturnRef;

using framework::Config;
using framework::State;

/**
 * @brief Test fixture for State class tests
 *
 * @details
 * Provides common test data and setup/teardown for State tests:
 * - Configuration file path
 * - Mock configuration object
 * - Test state objects
 * - Proper cleanup of allocated resources
 */
class StateTest : public ::testing::Test {
 protected:
  std::string config_file_;
  std::unique_ptr<Config<traits::MockBackendTag>> config_;

  // Common State objects for tests
  std::unique_ptr<State<traits::MockBackendTag>> state1_;  ///< First test state
  std::unique_ptr<State<traits::MockBackendTag>>
      state2_;  ///< Second test state

  /**
   * @brief Set up test data before each test
   *
   * Initializes:
   * - Configuration file path
   * - Mock configuration object
   * - Common State objects for testing
   */
  void SetUp() override {
    // Get the directory where the test file is located
    auto test_dir = std::filesystem::path(__FILE__).parent_path();
    config_file_ = (test_dir / "test_config.yaml").string();
    config_ = std::make_unique<Config<traits::MockBackendTag>>(config_file_);

    // Create common State objects
    state1_ = std::make_unique<State<traits::MockBackendTag>>(*config_);
    state2_ = std::make_unique<State<traits::MockBackendTag>>(*config_);
  }

  /**
   * @brief Clean up test data after each test
   */
  void TearDown() override {
    config_.reset();
    state1_.reset();
    state2_.reset();
  }

  /**
   * @brief Create a fresh State object for tests that need a new instance
   * @return A new State object initialized with the test config
   */
  State<traits::MockBackendTag> createState() {
    // Since Config is non-copyable, we pass a reference to the config
    return State<traits::MockBackendTag>(*config_);
  }
};

/**
 * @brief Test construction and initialization
 */
TEST_F(StateTest, Construction) {
  // Test configuration constructor - use the helper method
  auto state = createState();
  EXPECT_TRUE(state.isInitialized());
}

/**
 * @brief Test clone operation
 */
TEST_F(StateTest, Clone) {
  // Call the clone method
  auto state_clone = state1_->clone();

  // Verify the clone was successful
  EXPECT_TRUE(state_clone.isInitialized());
}

/**
 * @brief Test move operations
 */
TEST_F(StateTest, MoveOperations) {
  // First create two separate states to test with
  auto state_source = createState();
  EXPECT_TRUE(state_source.isInitialized());

  // Test move construction
  State<traits::MockBackendTag> state_moved(std::move(state_source));
  EXPECT_TRUE(state_moved.isInitialized());
  EXPECT_FALSE(
      state_source.isInitialized());  // Source should be in moved-from state

  // Create another state to test move assignment
  auto state_source2 = createState();
  EXPECT_TRUE(state_source2.isInitialized());

  // Create a target for move assignment
  auto state_target = createState();

  // Test move assignment
  state_target = std::move(state_source2);
  EXPECT_TRUE(state_target.isInitialized());
  EXPECT_FALSE(
      state_source2.isInitialized());  // Source should be in moved-from state
}

/**
 * @brief Test equality comparison
 */
TEST_F(StateTest, EqualityComparison) {
  EXPECT_CALL(state1_->backend(), equals(testing::Ref(state2_->backend())))
      .WillOnce(Return(true))
      .WillOnce(Return(false));
  EXPECT_TRUE(*state1_ == *state2_);
  EXPECT_FALSE(*state1_ == *state2_);

  EXPECT_CALL(state1_->backend(), equals(testing::Ref(state2_->backend())))
      .WillOnce(Return(true))
      .WillOnce(Return(false));
  EXPECT_FALSE(*state1_ != *state2_);
  EXPECT_TRUE(*state1_ != *state2_);
}

/**
 * @brief Test data access
 */
TEST_F(StateTest, DataAccess) {
  // Initialize test data in the state
  std::vector<double> expected_data = {1.0, 2.0, 3.0, 4.0, 5.0};
  state1_->backend().setData(expected_data);

  // Test non-const data access
  double* data = &state1_->getData<double>();
  EXPECT_NE(data, nullptr);  // Verify we got a valid pointer
  // Verify actual data values
  for (size_t i = 0; i < expected_data.size(); ++i) {
    EXPECT_DOUBLE_EQ(data[i], expected_data[i]);
  }

  // Test const data access
  const auto& const_state = *state1_;
  const double* const_data = &const_state.getData<double>();
  EXPECT_NE(const_data, nullptr);  // Verify we got a valid pointer
  // Verify actual data values
  for (size_t i = 0; i < expected_data.size(); ++i) {
    EXPECT_DOUBLE_EQ(const_data[i], expected_data[i]);
  }

  // Test data modification through non-const access
  data[0] = 10.0;
  EXPECT_DOUBLE_EQ(state1_->getData<double>(), 10.0);
  EXPECT_DOUBLE_EQ(data[0], 10.0);  // Verify both access paths show the change

  // Test empty data case
  state1_->backend().setData({});
  EXPECT_EQ(static_cast<double*>(state1_->backend().getData()), nullptr);
}

/**
 * @brief Test state information methods
 */
TEST_F(StateTest, StateInformation) {
  // Setup test variables and dimensions
  std::vector<std::string> expected_vars = {"temperature", "pressure",
                                            "humidity"};
  state1_->backend().setVariables(expected_vars);

  // Test getVariableNames
  const auto& vars = state1_->getVariableNames();
  EXPECT_EQ(vars, expected_vars);
  EXPECT_EQ(vars.size(), 3);
  EXPECT_EQ(vars[0], "temperature");
  EXPECT_EQ(vars[1], "pressure");
  EXPECT_EQ(vars[2], "humidity");

  // Setup and test dimensions for different variables
  std::vector<size_t> temp_dims = {10, 20, 30};  // 3D temperature field
  std::vector<size_t> pressure_dims = {10, 20};  // 2D pressure field
  std::vector<size_t> humidity_dims = {100};     // 1D humidity field

  state1_->backend().setDimensions("temperature", temp_dims);
  state1_->backend().setDimensions("pressure", pressure_dims);
  state1_->backend().setDimensions("humidity", humidity_dims);

  // Test getDimensions for each variable
  const auto& temp_dimensions = state1_->getDimensions("temperature");
  EXPECT_EQ(temp_dimensions, temp_dims);
  EXPECT_EQ(temp_dimensions.size(), 3);
  EXPECT_EQ(temp_dimensions[0], 10);
  EXPECT_EQ(temp_dimensions[1], 20);
  EXPECT_EQ(temp_dimensions[2], 30);

  const auto& pressure_dimensions = state1_->getDimensions("pressure");
  EXPECT_EQ(pressure_dimensions, pressure_dims);
  EXPECT_EQ(pressure_dimensions.size(), 2);

  const auto& humidity_dimensions = state1_->getDimensions("humidity");
  EXPECT_EQ(humidity_dimensions, humidity_dims);
  EXPECT_EQ(humidity_dimensions.size(), 1);

  // Test hasVariable
  EXPECT_TRUE(state1_->hasVariable("temperature"));
  EXPECT_TRUE(state1_->hasVariable("pressure"));
  EXPECT_TRUE(state1_->hasVariable("humidity"));
  EXPECT_FALSE(state1_->hasVariable("nonexistent_variable"));

  // Test error cases
  EXPECT_THROW(state1_->getDimensions("nonexistent_variable"),
               std::out_of_range);
}

/**
 * @brief Test state operations (zero, dot, norm)
 */
TEST_F(StateTest, StateOperations) {
  // Test zero operation
  EXPECT_CALL(state1_->backend(), zero()).Times(1);
  State<traits::MockBackendTag>& result = state1_->zero();
  EXPECT_EQ(&result, state1_.get());

  // Test dot product
  EXPECT_CALL(state1_->backend(), dot(testing::Ref(state2_->backend())))
      .WillOnce(Return(42.0));
  double dot_product = state1_->dot(*state2_);
  EXPECT_DOUBLE_EQ(dot_product, 42.0);

  // Test norm calculation
  EXPECT_CALL(state1_->backend(), norm()).WillOnce(Return(10.0));
  double norm = state1_->norm();
  EXPECT_DOUBLE_EQ(norm, 10.0);
}

/**
 * @brief Test arithmetic operations
 */
TEST_F(StateTest, ArithmeticOperations) {
  // Create a result state for testing
  auto result = createState();

  // Test addition operator
  {
    EXPECT_NO_THROW(result = *state1_ + *state2_);
  }

  // Test subtraction operator
  {
    EXPECT_NO_THROW(result = *state1_ - *state2_);
  }

  // Test addition assignment (doesn't require cloning)
  EXPECT_CALL(state1_->backend(), add(testing::Ref(state2_->backend())))
      .Times(1);
  *state1_ += *state2_;

  // Test subtraction assignment (doesn't require cloning)
  EXPECT_CALL(state1_->backend(), subtract(testing::Ref(state2_->backend())))
      .Times(1);
  *state1_ -= *state2_;

  // Test multiplication by scalar
  {
    EXPECT_NO_THROW(result = *state1_ * 2.0);
  }

  // Test scalar * state multiplication (uses same codepath)
  {
    EXPECT_NO_THROW(result = 3.0 * *state1_);
  }

  // Test multiplication assignment (doesn't require cloning)
  EXPECT_CALL(state1_->backend(), multiply(2.0)).Times(1);
  *state1_ *= 2.0;
}

/**
 * @brief Test arithmetic error handling
 */
TEST_F(StateTest, ArithmeticErrors) {
  // Test addition with incompatible states
  EXPECT_CALL(state1_->backend(), add(testing::Ref(state2_->backend())))
      .WillOnce(testing::Throw(std::runtime_error("Incompatible states")));
  EXPECT_THROW(*state1_ += *state2_, std::runtime_error);

  // Test subtraction with incompatible states
  EXPECT_CALL(state1_->backend(), subtract(testing::Ref(state2_->backend())))
      .WillOnce(testing::Throw(std::runtime_error("Incompatible states")));
  EXPECT_THROW(*state1_ -= *state2_, std::runtime_error);
}

/**
 * @brief Test increment creation and application
 */
TEST_F(StateTest, IncrementOperations) {
  // We need a mock increment type for testing
  struct MockIncrement {
    // Keep track of which states were used to create the increment
    const State<traits::MockBackendTag>* state_a;
    const State<traits::MockBackendTag>* state_b;

    static MockIncrement createFromDifference(
        const State<traits::MockBackendTag>& a,
        const State<traits::MockBackendTag>& b) {
      return MockIncrement{&a, &b};
    }

    void applyTo(State<traits::MockBackendTag>& state) const {
      // Verify we got the expected states in createFromDifference
      EXPECT_NE(state_a, nullptr);
      EXPECT_NE(state_b, nullptr);

      // Call zero method on the state to verify the call
      state.zero();
    }
  };

  // Test creating an increment
  auto increment = state1_->createIncrementTo<MockIncrement>(*state2_);

  // Verify the increment was created with the correct states
  EXPECT_EQ(increment.state_a, state1_.get());
  EXPECT_EQ(increment.state_b, state2_.get());

  // Test applying the increment - should call zero() on state1_
  EXPECT_CALL(state1_->backend(), zero()).Times(1);
  state1_->applyIncrement(increment);
}

=======
/**
 * @file StateTest.cpp
 * @brief Unit tests for the State class template
 * @ingroup tests
 * @author Metada Framework Team
 *
 * @details
 * This test suite verifies the functionality of the State class template,
 * which provides a generic interface for state implementations. The tests
 * cover:
 *
 * Core functionality:
 * - Initialization and construction
 * - State operations (zero, dot, norm)
 * - Data access and type safety
 *
 * Advanced features:
 * - State information queries
 * - Move semantics
 * - Equality comparison
 * - Arithmetic operations
 * - Increment operations
 *
 * The test suite uses Google Test/Mock framework for mocking and assertions.
 *
 * @see State
 * @see StateBackendType
 * @see MockState
 */

#include <gmock/gmock.h>
#include <gtest/gtest.h>

#include <filesystem>

#include "Config.hpp"
#include "MockBackendTraits.hpp"
#include "State.hpp"

namespace metada::tests {

using ::testing::_;
using ::testing::ByMove;
using ::testing::Return;
using ::testing::ReturnRef;

using framework::Config;
using framework::Geometry;
using framework::State;

/**
 * @brief Test fixture for State class tests
 *
 * @details
 * Provides common test data and setup/teardown for State tests:
 * - Configuration file path
 * - Mock configuration object
 * - Test state objects
 * - Proper cleanup of allocated resources
 */
class StateTest : public ::testing::Test {
 protected:
  std::string config_file_;
  std::unique_ptr<Config<traits::MockBackendTag>> config_;
  std::unique_ptr<Geometry<traits::MockBackendTag>> geometry_;

  // Common State objects for tests
  std::unique_ptr<State<traits::MockBackendTag>> state1_;  ///< First test state
  std::unique_ptr<State<traits::MockBackendTag>>
      state2_;  ///< Second test state

  /**
   * @brief Set up test data before each test
   *
   * Initializes:
   * - Configuration file path
   * - Mock configuration object
   * - Geometry object
   * - Common State objects for testing
   */
  void SetUp() override {
    // Get the directory where the test file is located
    auto test_dir = std::filesystem::path(__FILE__).parent_path();
    config_file_ = (test_dir / "test_config.yaml").string();
    config_ = std::make_unique<Config<traits::MockBackendTag>>(config_file_);
    geometry_ = std::make_unique<Geometry<traits::MockBackendTag>>(*config_);

    // Create common State objects
    state1_ =
        std::make_unique<State<traits::MockBackendTag>>(*config_, *geometry_);
    state2_ =
        std::make_unique<State<traits::MockBackendTag>>(*config_, *geometry_);
  }

  /**
   * @brief Clean up test data after each test
   */
  void TearDown() override {
    config_.reset();
    geometry_.reset();
    state1_.reset();
    state2_.reset();
  }

  /**
   * @brief Create a fresh State object for tests that need a new instance
   * @return A new State object initialized with the test config
   */
  State<traits::MockBackendTag> createState() {
    // Since Config is non-copyable, we pass a reference to the config
    return State<traits::MockBackendTag>(*config_, *geometry_);
  }
};

/**
 * @brief Test construction and initialization
 */
TEST_F(StateTest, Construction) {
  // Test configuration constructor - use the helper method
  auto state = createState();
  EXPECT_TRUE(state.isInitialized());
}

/**
 * @brief Test clone operation
 */
TEST_F(StateTest, Clone) {
  // Call the clone method
  auto state_clone = state1_->clone();

  // Verify the clone was successful
  EXPECT_TRUE(state_clone.isInitialized());
}

/**
 * @brief Test move operations
 */
TEST_F(StateTest, MoveOperations) {
  // First create two separate states to test with
  auto state_source = createState();
  EXPECT_TRUE(state_source.isInitialized());

  // Test move construction
  State<traits::MockBackendTag> state_moved(std::move(state_source));
  EXPECT_TRUE(state_moved.isInitialized());
  EXPECT_FALSE(
      state_source.isInitialized());  // Source should be in moved-from state

  // Create another state to test move assignment
  auto state_source2 = createState();
  EXPECT_TRUE(state_source2.isInitialized());

  // Create a target for move assignment
  auto state_target = createState();

  // Test move assignment
  state_target = std::move(state_source2);
  EXPECT_TRUE(state_target.isInitialized());
  EXPECT_FALSE(
      state_source2.isInitialized());  // Source should be in moved-from state
}

/**
 * @brief Test equality comparison
 */
TEST_F(StateTest, EqualityComparison) {
  EXPECT_CALL(state1_->backend(), equals(testing::Ref(state2_->backend())))
      .WillOnce(Return(true))
      .WillOnce(Return(false));
  EXPECT_TRUE(*state1_ == *state2_);
  EXPECT_FALSE(*state1_ == *state2_);

  EXPECT_CALL(state1_->backend(), equals(testing::Ref(state2_->backend())))
      .WillOnce(Return(true))
      .WillOnce(Return(false));
  EXPECT_FALSE(*state1_ != *state2_);
  EXPECT_TRUE(*state1_ != *state2_);
}

/**
 * @brief Test data access
 */
TEST_F(StateTest, DataAccess) {
  // Initialize test data in the state
  std::vector<double> expected_data = {1.0, 2.0, 3.0, 4.0, 5.0};
  state1_->backend().setData(expected_data);

  // Test non-const data access
  double* data = &state1_->getData<double>();
  EXPECT_NE(data, nullptr);  // Verify we got a valid pointer
  // Verify actual data values
  for (size_t i = 0; i < expected_data.size(); ++i) {
    EXPECT_DOUBLE_EQ(data[i], expected_data[i]);
  }

  // Test const data access
  const auto& const_state = *state1_;
  const double* const_data = &const_state.getData<double>();
  EXPECT_NE(const_data, nullptr);  // Verify we got a valid pointer
  // Verify actual data values
  for (size_t i = 0; i < expected_data.size(); ++i) {
    EXPECT_DOUBLE_EQ(const_data[i], expected_data[i]);
  }

  // Test data modification through non-const access
  data[0] = 10.0;
  EXPECT_DOUBLE_EQ(state1_->getData<double>(), 10.0);
  EXPECT_DOUBLE_EQ(data[0], 10.0);  // Verify both access paths show the change

  // Test empty data case
  state1_->backend().setData({});
  EXPECT_EQ(static_cast<double*>(state1_->backend().getData()), nullptr);
}

/**
 * @brief Test state information methods
 */
TEST_F(StateTest, StateInformation) {
  // Setup test variables and dimensions
  std::vector<std::string> expected_vars = {"temperature", "pressure",
                                            "humidity"};
  state1_->backend().setVariables(expected_vars);

  // Test getVariableNames
  const auto& vars = state1_->getVariableNames();
  EXPECT_EQ(vars, expected_vars);
  EXPECT_EQ(vars.size(), 3);
  EXPECT_EQ(vars[0], "temperature");
  EXPECT_EQ(vars[1], "pressure");
  EXPECT_EQ(vars[2], "humidity");

  // Setup and test dimensions for different variables
  std::vector<size_t> temp_dims = {10, 20, 30};  // 3D temperature field
  std::vector<size_t> pressure_dims = {10, 20};  // 2D pressure field
  std::vector<size_t> humidity_dims = {100};     // 1D humidity field

  state1_->backend().setDimensions("temperature", temp_dims);
  state1_->backend().setDimensions("pressure", pressure_dims);
  state1_->backend().setDimensions("humidity", humidity_dims);

  // Test getDimensions for each variable
  const auto& temp_dimensions = state1_->getDimensions("temperature");
  EXPECT_EQ(temp_dimensions, temp_dims);
  EXPECT_EQ(temp_dimensions.size(), 3);
  EXPECT_EQ(temp_dimensions[0], 10);
  EXPECT_EQ(temp_dimensions[1], 20);
  EXPECT_EQ(temp_dimensions[2], 30);

  const auto& pressure_dimensions = state1_->getDimensions("pressure");
  EXPECT_EQ(pressure_dimensions, pressure_dims);
  EXPECT_EQ(pressure_dimensions.size(), 2);

  const auto& humidity_dimensions = state1_->getDimensions("humidity");
  EXPECT_EQ(humidity_dimensions, humidity_dims);
  EXPECT_EQ(humidity_dimensions.size(), 1);

  // Test hasVariable
  EXPECT_TRUE(state1_->hasVariable("temperature"));
  EXPECT_TRUE(state1_->hasVariable("pressure"));
  EXPECT_TRUE(state1_->hasVariable("humidity"));
  EXPECT_FALSE(state1_->hasVariable("nonexistent_variable"));

  // Test error cases
  EXPECT_THROW(state1_->getDimensions("nonexistent_variable"),
               std::out_of_range);
}

/**
 * @brief Test state operations (zero, dot, norm)
 */
TEST_F(StateTest, StateOperations) {
  // Test zero operation
  EXPECT_CALL(state1_->backend(), zero()).Times(1);
  State<traits::MockBackendTag>& result = state1_->zero();
  EXPECT_EQ(&result, state1_.get());

  // Test dot product
  EXPECT_CALL(state1_->backend(), dot(testing::Ref(state2_->backend())))
      .WillOnce(Return(42.0));
  double dot_product = state1_->dot(*state2_);
  EXPECT_DOUBLE_EQ(dot_product, 42.0);

  // Test norm calculation
  EXPECT_CALL(state1_->backend(), norm()).WillOnce(Return(10.0));
  double norm = state1_->norm();
  EXPECT_DOUBLE_EQ(norm, 10.0);
}

/**
 * @brief Test arithmetic operations
 */
TEST_F(StateTest, ArithmeticOperations) {
  // Create a result state for testing
  auto result = createState();

  // Test addition operator
  {
    EXPECT_NO_THROW(result = *state1_ + *state2_);
  }

  // Test subtraction operator
  {
    EXPECT_NO_THROW(result = *state1_ - *state2_);
  }

  // Test addition assignment (doesn't require cloning)
  EXPECT_CALL(state1_->backend(), add(testing::Ref(state2_->backend())))
      .Times(1);
  *state1_ += *state2_;

  // Test subtraction assignment (doesn't require cloning)
  EXPECT_CALL(state1_->backend(), subtract(testing::Ref(state2_->backend())))
      .Times(1);
  *state1_ -= *state2_;

  // Test multiplication by scalar
  {
    EXPECT_NO_THROW(result = *state1_ * 2.0);
  }

  // Test scalar * state multiplication (uses same codepath)
  {
    EXPECT_NO_THROW(result = 3.0 * *state1_);
  }

  // Test multiplication assignment (doesn't require cloning)
  EXPECT_CALL(state1_->backend(), multiply(2.0)).Times(1);
  *state1_ *= 2.0;
}

/**
 * @brief Test arithmetic error handling
 */
TEST_F(StateTest, ArithmeticErrors) {
  // Test addition with incompatible states
  EXPECT_CALL(state1_->backend(), add(testing::Ref(state2_->backend())))
      .WillOnce(testing::Throw(std::runtime_error("Incompatible states")));
  EXPECT_THROW(*state1_ += *state2_, std::runtime_error);

  // Test subtraction with incompatible states
  EXPECT_CALL(state1_->backend(), subtract(testing::Ref(state2_->backend())))
      .WillOnce(testing::Throw(std::runtime_error("Incompatible states")));
  EXPECT_THROW(*state1_ -= *state2_, std::runtime_error);
}

/**
 * @brief Test increment creation and application
 */
TEST_F(StateTest, IncrementOperations) {
  // We need a mock increment type for testing
  struct MockIncrement {
    // Keep track of which states were used to create the increment
    const State<traits::MockBackendTag>* state_a;
    const State<traits::MockBackendTag>* state_b;

    static MockIncrement createFromDifference(
        const State<traits::MockBackendTag>& a,
        const State<traits::MockBackendTag>& b) {
      return MockIncrement{&a, &b};
    }

    void applyTo(State<traits::MockBackendTag>& state) const {
      // Verify we got the expected states in createFromDifference
      EXPECT_NE(state_a, nullptr);
      EXPECT_NE(state_b, nullptr);

      // Call zero method on the state to verify the call
      state.zero();
    }
  };

  // Test creating an increment
  auto increment = state1_->createIncrementTo<MockIncrement>(*state2_);

  // Verify the increment was created with the correct states
  EXPECT_EQ(increment.state_a, state1_.get());
  EXPECT_EQ(increment.state_b, state2_.get());

  // Test applying the increment - should call zero() on state1_
  EXPECT_CALL(state1_->backend(), zero()).Times(1);
  state1_->applyIncrement(increment);
}

>>>>>>> 97c5379c
}  // namespace metada::tests<|MERGE_RESOLUTION|>--- conflicted
+++ resolved
@@ -1,381 +1,3 @@
-<<<<<<< HEAD
-/**
- * @file StateTest.cpp
- * @brief Unit tests for the State class template
- * @ingroup tests
- * @author Metada Framework Team
- *
- * @details
- * This test suite verifies the functionality of the State class template,
- * which provides a generic interface for state implementations. The tests
- * cover:
- *
- * Core functionality:
- * - Initialization and construction
- * - State operations (zero, dot, norm)
- * - Data access and type safety
- *
- * Advanced features:
- * - State information queries
- * - Move semantics
- * - Equality comparison
- * - Arithmetic operations
- * - Increment operations
- *
- * The test suite uses Google Test/Mock framework for mocking and assertions.
- *
- * @see State
- * @see StateBackendType
- * @see MockState
- */
-
-#include <gmock/gmock.h>
-#include <gtest/gtest.h>
-
-#include <filesystem>
-
-#include "Config.hpp"
-#include "MockBackendTraits.hpp"
-#include "State.hpp"
-
-namespace metada::tests {
-
-using ::testing::_;
-using ::testing::ByMove;
-using ::testing::Return;
-using ::testing::ReturnRef;
-
-using framework::Config;
-using framework::State;
-
-/**
- * @brief Test fixture for State class tests
- *
- * @details
- * Provides common test data and setup/teardown for State tests:
- * - Configuration file path
- * - Mock configuration object
- * - Test state objects
- * - Proper cleanup of allocated resources
- */
-class StateTest : public ::testing::Test {
- protected:
-  std::string config_file_;
-  std::unique_ptr<Config<traits::MockBackendTag>> config_;
-
-  // Common State objects for tests
-  std::unique_ptr<State<traits::MockBackendTag>> state1_;  ///< First test state
-  std::unique_ptr<State<traits::MockBackendTag>>
-      state2_;  ///< Second test state
-
-  /**
-   * @brief Set up test data before each test
-   *
-   * Initializes:
-   * - Configuration file path
-   * - Mock configuration object
-   * - Common State objects for testing
-   */
-  void SetUp() override {
-    // Get the directory where the test file is located
-    auto test_dir = std::filesystem::path(__FILE__).parent_path();
-    config_file_ = (test_dir / "test_config.yaml").string();
-    config_ = std::make_unique<Config<traits::MockBackendTag>>(config_file_);
-
-    // Create common State objects
-    state1_ = std::make_unique<State<traits::MockBackendTag>>(*config_);
-    state2_ = std::make_unique<State<traits::MockBackendTag>>(*config_);
-  }
-
-  /**
-   * @brief Clean up test data after each test
-   */
-  void TearDown() override {
-    config_.reset();
-    state1_.reset();
-    state2_.reset();
-  }
-
-  /**
-   * @brief Create a fresh State object for tests that need a new instance
-   * @return A new State object initialized with the test config
-   */
-  State<traits::MockBackendTag> createState() {
-    // Since Config is non-copyable, we pass a reference to the config
-    return State<traits::MockBackendTag>(*config_);
-  }
-};
-
-/**
- * @brief Test construction and initialization
- */
-TEST_F(StateTest, Construction) {
-  // Test configuration constructor - use the helper method
-  auto state = createState();
-  EXPECT_TRUE(state.isInitialized());
-}
-
-/**
- * @brief Test clone operation
- */
-TEST_F(StateTest, Clone) {
-  // Call the clone method
-  auto state_clone = state1_->clone();
-
-  // Verify the clone was successful
-  EXPECT_TRUE(state_clone.isInitialized());
-}
-
-/**
- * @brief Test move operations
- */
-TEST_F(StateTest, MoveOperations) {
-  // First create two separate states to test with
-  auto state_source = createState();
-  EXPECT_TRUE(state_source.isInitialized());
-
-  // Test move construction
-  State<traits::MockBackendTag> state_moved(std::move(state_source));
-  EXPECT_TRUE(state_moved.isInitialized());
-  EXPECT_FALSE(
-      state_source.isInitialized());  // Source should be in moved-from state
-
-  // Create another state to test move assignment
-  auto state_source2 = createState();
-  EXPECT_TRUE(state_source2.isInitialized());
-
-  // Create a target for move assignment
-  auto state_target = createState();
-
-  // Test move assignment
-  state_target = std::move(state_source2);
-  EXPECT_TRUE(state_target.isInitialized());
-  EXPECT_FALSE(
-      state_source2.isInitialized());  // Source should be in moved-from state
-}
-
-/**
- * @brief Test equality comparison
- */
-TEST_F(StateTest, EqualityComparison) {
-  EXPECT_CALL(state1_->backend(), equals(testing::Ref(state2_->backend())))
-      .WillOnce(Return(true))
-      .WillOnce(Return(false));
-  EXPECT_TRUE(*state1_ == *state2_);
-  EXPECT_FALSE(*state1_ == *state2_);
-
-  EXPECT_CALL(state1_->backend(), equals(testing::Ref(state2_->backend())))
-      .WillOnce(Return(true))
-      .WillOnce(Return(false));
-  EXPECT_FALSE(*state1_ != *state2_);
-  EXPECT_TRUE(*state1_ != *state2_);
-}
-
-/**
- * @brief Test data access
- */
-TEST_F(StateTest, DataAccess) {
-  // Initialize test data in the state
-  std::vector<double> expected_data = {1.0, 2.0, 3.0, 4.0, 5.0};
-  state1_->backend().setData(expected_data);
-
-  // Test non-const data access
-  double* data = &state1_->getData<double>();
-  EXPECT_NE(data, nullptr);  // Verify we got a valid pointer
-  // Verify actual data values
-  for (size_t i = 0; i < expected_data.size(); ++i) {
-    EXPECT_DOUBLE_EQ(data[i], expected_data[i]);
-  }
-
-  // Test const data access
-  const auto& const_state = *state1_;
-  const double* const_data = &const_state.getData<double>();
-  EXPECT_NE(const_data, nullptr);  // Verify we got a valid pointer
-  // Verify actual data values
-  for (size_t i = 0; i < expected_data.size(); ++i) {
-    EXPECT_DOUBLE_EQ(const_data[i], expected_data[i]);
-  }
-
-  // Test data modification through non-const access
-  data[0] = 10.0;
-  EXPECT_DOUBLE_EQ(state1_->getData<double>(), 10.0);
-  EXPECT_DOUBLE_EQ(data[0], 10.0);  // Verify both access paths show the change
-
-  // Test empty data case
-  state1_->backend().setData({});
-  EXPECT_EQ(static_cast<double*>(state1_->backend().getData()), nullptr);
-}
-
-/**
- * @brief Test state information methods
- */
-TEST_F(StateTest, StateInformation) {
-  // Setup test variables and dimensions
-  std::vector<std::string> expected_vars = {"temperature", "pressure",
-                                            "humidity"};
-  state1_->backend().setVariables(expected_vars);
-
-  // Test getVariableNames
-  const auto& vars = state1_->getVariableNames();
-  EXPECT_EQ(vars, expected_vars);
-  EXPECT_EQ(vars.size(), 3);
-  EXPECT_EQ(vars[0], "temperature");
-  EXPECT_EQ(vars[1], "pressure");
-  EXPECT_EQ(vars[2], "humidity");
-
-  // Setup and test dimensions for different variables
-  std::vector<size_t> temp_dims = {10, 20, 30};  // 3D temperature field
-  std::vector<size_t> pressure_dims = {10, 20};  // 2D pressure field
-  std::vector<size_t> humidity_dims = {100};     // 1D humidity field
-
-  state1_->backend().setDimensions("temperature", temp_dims);
-  state1_->backend().setDimensions("pressure", pressure_dims);
-  state1_->backend().setDimensions("humidity", humidity_dims);
-
-  // Test getDimensions for each variable
-  const auto& temp_dimensions = state1_->getDimensions("temperature");
-  EXPECT_EQ(temp_dimensions, temp_dims);
-  EXPECT_EQ(temp_dimensions.size(), 3);
-  EXPECT_EQ(temp_dimensions[0], 10);
-  EXPECT_EQ(temp_dimensions[1], 20);
-  EXPECT_EQ(temp_dimensions[2], 30);
-
-  const auto& pressure_dimensions = state1_->getDimensions("pressure");
-  EXPECT_EQ(pressure_dimensions, pressure_dims);
-  EXPECT_EQ(pressure_dimensions.size(), 2);
-
-  const auto& humidity_dimensions = state1_->getDimensions("humidity");
-  EXPECT_EQ(humidity_dimensions, humidity_dims);
-  EXPECT_EQ(humidity_dimensions.size(), 1);
-
-  // Test hasVariable
-  EXPECT_TRUE(state1_->hasVariable("temperature"));
-  EXPECT_TRUE(state1_->hasVariable("pressure"));
-  EXPECT_TRUE(state1_->hasVariable("humidity"));
-  EXPECT_FALSE(state1_->hasVariable("nonexistent_variable"));
-
-  // Test error cases
-  EXPECT_THROW(state1_->getDimensions("nonexistent_variable"),
-               std::out_of_range);
-}
-
-/**
- * @brief Test state operations (zero, dot, norm)
- */
-TEST_F(StateTest, StateOperations) {
-  // Test zero operation
-  EXPECT_CALL(state1_->backend(), zero()).Times(1);
-  State<traits::MockBackendTag>& result = state1_->zero();
-  EXPECT_EQ(&result, state1_.get());
-
-  // Test dot product
-  EXPECT_CALL(state1_->backend(), dot(testing::Ref(state2_->backend())))
-      .WillOnce(Return(42.0));
-  double dot_product = state1_->dot(*state2_);
-  EXPECT_DOUBLE_EQ(dot_product, 42.0);
-
-  // Test norm calculation
-  EXPECT_CALL(state1_->backend(), norm()).WillOnce(Return(10.0));
-  double norm = state1_->norm();
-  EXPECT_DOUBLE_EQ(norm, 10.0);
-}
-
-/**
- * @brief Test arithmetic operations
- */
-TEST_F(StateTest, ArithmeticOperations) {
-  // Create a result state for testing
-  auto result = createState();
-
-  // Test addition operator
-  {
-    EXPECT_NO_THROW(result = *state1_ + *state2_);
-  }
-
-  // Test subtraction operator
-  {
-    EXPECT_NO_THROW(result = *state1_ - *state2_);
-  }
-
-  // Test addition assignment (doesn't require cloning)
-  EXPECT_CALL(state1_->backend(), add(testing::Ref(state2_->backend())))
-      .Times(1);
-  *state1_ += *state2_;
-
-  // Test subtraction assignment (doesn't require cloning)
-  EXPECT_CALL(state1_->backend(), subtract(testing::Ref(state2_->backend())))
-      .Times(1);
-  *state1_ -= *state2_;
-
-  // Test multiplication by scalar
-  {
-    EXPECT_NO_THROW(result = *state1_ * 2.0);
-  }
-
-  // Test scalar * state multiplication (uses same codepath)
-  {
-    EXPECT_NO_THROW(result = 3.0 * *state1_);
-  }
-
-  // Test multiplication assignment (doesn't require cloning)
-  EXPECT_CALL(state1_->backend(), multiply(2.0)).Times(1);
-  *state1_ *= 2.0;
-}
-
-/**
- * @brief Test arithmetic error handling
- */
-TEST_F(StateTest, ArithmeticErrors) {
-  // Test addition with incompatible states
-  EXPECT_CALL(state1_->backend(), add(testing::Ref(state2_->backend())))
-      .WillOnce(testing::Throw(std::runtime_error("Incompatible states")));
-  EXPECT_THROW(*state1_ += *state2_, std::runtime_error);
-
-  // Test subtraction with incompatible states
-  EXPECT_CALL(state1_->backend(), subtract(testing::Ref(state2_->backend())))
-      .WillOnce(testing::Throw(std::runtime_error("Incompatible states")));
-  EXPECT_THROW(*state1_ -= *state2_, std::runtime_error);
-}
-
-/**
- * @brief Test increment creation and application
- */
-TEST_F(StateTest, IncrementOperations) {
-  // We need a mock increment type for testing
-  struct MockIncrement {
-    // Keep track of which states were used to create the increment
-    const State<traits::MockBackendTag>* state_a;
-    const State<traits::MockBackendTag>* state_b;
-
-    static MockIncrement createFromDifference(
-        const State<traits::MockBackendTag>& a,
-        const State<traits::MockBackendTag>& b) {
-      return MockIncrement{&a, &b};
-    }
-
-    void applyTo(State<traits::MockBackendTag>& state) const {
-      // Verify we got the expected states in createFromDifference
-      EXPECT_NE(state_a, nullptr);
-      EXPECT_NE(state_b, nullptr);
-
-      // Call zero method on the state to verify the call
-      state.zero();
-    }
-  };
-
-  // Test creating an increment
-  auto increment = state1_->createIncrementTo<MockIncrement>(*state2_);
-
-  // Verify the increment was created with the correct states
-  EXPECT_EQ(increment.state_a, state1_.get());
-  EXPECT_EQ(increment.state_b, state2_.get());
-
-  // Test applying the increment - should call zero() on state1_
-  EXPECT_CALL(state1_->backend(), zero()).Times(1);
-  state1_->applyIncrement(increment);
-}
-
-=======
 /**
  * @file StateTest.cpp
  * @brief Unit tests for the State class template
@@ -759,5 +381,4 @@
   state1_->applyIncrement(increment);
 }
 
->>>>>>> 97c5379c
 }  // namespace metada::tests