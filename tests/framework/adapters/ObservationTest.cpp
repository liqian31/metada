--- conflicted
+++ resolved
@@ -1,353 +1,3 @@
-<<<<<<< HEAD
-/**
- * @file ObservationTest.cpp
- * @brief Unit tests for the Observation adapter class template
- * @ingroup tests
- * @author Metada Framework Team
- *
- * This test suite verifies the functionality of the Observation adapter class
- * template, which provides a generic interface for observation implementations
- * in data assimilation systems.
- *
- * The tests cover:
- * - Construction and initialization
- * - Move semantics and cloning
- * - Data access and variable information
- * - Arithmetic operations (+, -, *, +=, -=, *=)
- * - Comparison operators (==, !=)
- * - Input/output operations (file loading and saving)
- * - Quality control application
- * - Backend access (const and non-const)
- *
- * The test suite uses Google Test/Mock framework for mocking backend
- * implementations and verifying adapter behavior through assertions.
- *
- * @see framework::Observation
- * @see traits::BackendTraits
- * @see traits::MockBackendTag
- * @see backends::gmock::MockObservation
- */
-
-#include <gmock/gmock.h>
-#include <gtest/gtest.h>
-
-#include <filesystem>
-#include <memory>
-#include <vector>
-
-#include "Config.hpp"
-#include "MockBackendTraits.hpp"
-#include "Observation.hpp"
-
-namespace metada::tests {
-
-using ::testing::_;
-using ::testing::Const;
-using ::testing::Return;
-using ::testing::ReturnRef;
-
-using framework::Config;
-using framework::Observation;
-
-/**
- * @brief Test fixture for Observation class tests
- *
- * Provides common setup and test data for Observation tests including:
- * - Mock objects and application context
- * - Sample observation data and metadata
- * - Helper methods for observation creation and access
- */
-class ObservationTest : public ::testing::Test {
- protected:
-  /** @brief Variable names for test data */
-  std::vector<std::string> variableNames_;
-
-  /** @brief Variable dimensions */
-  std::vector<size_t> dimensions_;
-
-  /** @brief Sample location coordinates */
-  std::vector<std::vector<double>> locations_;
-
-  /** @brief Sample timestamps */
-  std::vector<double> times_;
-
-  /** @brief Quality control flags */
-  std::vector<int> qualityFlags_;
-
-  /** @brief Confidence values */
-  std::vector<double> confidenceValues_;
-
-  /** @brief Sample temperature value */
-  double temperature_;
-
-  /** @brief Sample uncertainty value */
-  double uncertainty_;
-
-  /** @brief First test observation */
-  std::unique_ptr<Observation<traits::MockBackendTag>> obs1_;
-
-  /** @brief Second test observation */
-  std::unique_ptr<Observation<traits::MockBackendTag>> obs2_;
-
-  /** @brief Configuration instance */
-  std::unique_ptr<Config<traits::MockBackendTag>> config_;
-
-  /**
-   * @brief Set up test fixture
-   *
-   * Initializes test data, creates observation instances, and sets up mock
-   * expectations
-   */
-  void SetUp() override {
-    auto test_dir = std::filesystem::path(__FILE__).parent_path();
-    auto config_file = (test_dir / "test_config.yaml").string();
-    config_ = std::make_unique<Config<traits::MockBackendTag>>(config_file);
-    obs1_ = std::make_unique<Observation<traits::MockBackendTag>>(*config_);
-    obs2_ = std::make_unique<Observation<traits::MockBackendTag>>(*config_);
-
-    // Initialize test data
-    initializeTestData();
-  }
-
-  /**
-   * @brief Clean up test fixture
-   *
-   * Releases test resources and cleans up test data
-   */
-  void TearDown() override {
-    // Clean up observations
-    resetObservations();
-
-    // Then clean up other resources
-    variableNames_.clear();
-    dimensions_.clear();
-    locations_.clear();
-    times_.clear();
-    qualityFlags_.clear();
-    confidenceValues_.clear();
-    config_.reset();
-  }
-
-  /**
-   * @brief Create new observation instance
-   * @return New observation initialized with test config
-   */
-  Observation<traits::MockBackendTag> createObservation() {
-    return Observation<traits::MockBackendTag>(*config_);
-  }
-
-  // Helper function to initialize test data
-  void initializeTestData() {
-    variableNames_ = {"temperature", "pressure"};
-    dimensions_ = {1, 1};
-    locations_ = {{45.0, -120.0, 100.0}, {46.0, -121.0, 200.0}};
-    times_ = {1609459200.0, 1609545600.0};  // Example timestamps (Unix time)
-    qualityFlags_ = {0, 1};                 // 0 = good, 1 = suspect
-    confidenceValues_ = {0.95, 0.85};
-    temperature_ = 25.5;
-    uncertainty_ = 0.5;
-  }
-
-  // Helper function to create observations
-  void createObservations() {
-    obs1_ = std::make_unique<Observation<traits::MockBackendTag>>(*config_);
-    obs2_ = std::make_unique<Observation<traits::MockBackendTag>>(*config_);
-  }
-
-  // Helper function to reset observations
-  void resetObservations() {
-    obs1_.reset();
-    obs2_.reset();
-  }
-
-  // Helper function to verify data access
-  void verifyDataAccess() {
-    const double* data = &obs1_->getData<double>();
-    EXPECT_NE(data, nullptr);  // Verify we got a valid pointer
-    // Verify actual data values
-    for (size_t i = 0; i < confidenceValues_.size(); ++i) {
-      EXPECT_DOUBLE_EQ(data[i], confidenceValues_[i]);
-    }
-  }
-};
-
-/**
- * @brief Test observation construction and movement
- *
- * Verifies:
- * - Configuration constructor initialization
- * - Move constructor behavior
- * - Move assignment behavior
- * - Initialization state preservation
- * - Clone functionality
- */
-TEST_F(ObservationTest, ConstructionAndMovement) {
-  // Test configuration constructor
-  auto observation = createObservation();
-  EXPECT_TRUE(observation.isInitialized());
-
-  // Test move constructor
-  auto observation_moved(std::move(observation));
-  EXPECT_FALSE(observation.isInitialized());  // Source should be invalidated
-  EXPECT_TRUE(observation_moved.isInitialized());
-
-  // Test move assignment
-  observation = std::move(observation_moved);
-  EXPECT_FALSE(
-      observation_moved.isInitialized());  // Source should be invalidated
-  EXPECT_TRUE(observation.isInitialized());
-
-  // Test clone functionality - use ON_CALL since we can't directly mock clone
-  auto cloned_observation = observation.clone();
-  EXPECT_TRUE(cloned_observation.isInitialized());
-  EXPECT_NE(&observation.backend(),
-            &cloned_observation.backend());  // Should be different instances
-}
-
-/**
- * @brief Test input/output operations
- *
- * Verifies:
- * - loadFromFile functionality
- * - saveToFile functionality
- * - Initialization state after loading
- */
-TEST_F(ObservationTest, InputOutputOperations) {
-  const std::string test_filename = "test_observation.dat";
-
-  // Test loadFromFile - can't mock these directly, test the behavior
-  obs1_->loadFromFile(test_filename);
-  EXPECT_TRUE(obs1_->isInitialized());
-
-  // Test saveToFile
-  obs1_->saveToFile(test_filename);
-}
-
-/**
- * @brief Test quality control operations
- *
- * Verifies:
- * - applyQC functionality
- */
-TEST_F(ObservationTest, QualityControl) {
-  EXPECT_CALL(obs1_->backend(), applyQC()).Times(1);
-  obs1_->applyQC();
-}
-
-/**
- * @brief Test comparison operations
- *
- * Verifies:
- * - equals method
- * - Equality operator (==)
- * - Inequality operator (!=)
- * - Comparing observations with different initialization states
- */
-TEST_F(ObservationTest, ComparisonOperations) {
-  // Test equality and inequality operators
-  EXPECT_CALL(obs1_->backend(), equals(testing::Ref(obs2_->backend())))
-      .WillOnce(Return(true))
-      .WillOnce(Return(true))
-      .WillOnce(Return(false))
-      .WillOnce(Return(false));
-
-  EXPECT_TRUE(*obs1_ == *obs2_);
-  EXPECT_FALSE(*obs1_ != *obs2_);
-
-  EXPECT_FALSE(*obs1_ == *obs2_);
-  EXPECT_TRUE(*obs1_ != *obs2_);
-
-  // Test comparison with different initialization states
-  auto uninit_obs = createObservation();
-  uninit_obs = Observation<traits::MockBackendTag>(
-      std::move(*obs1_));  // Move to invalidate obs1_
-
-  // Reset obs1_ for further tests
-  obs1_.reset(new Observation<traits::MockBackendTag>(*config_));
-
-  EXPECT_FALSE(*obs1_ == uninit_obs);
-  EXPECT_TRUE(*obs1_ != uninit_obs);
-}
-
-/**
- * @brief Test data access and variable information
- *
- * Verifies:
- * - getData (const and non-const)
- * - getVariableNames
- * - hasVariable (for existing and non-existing variables)
- * - getDimensions
- */
-TEST_F(ObservationTest, DataAccessAndInformation) {
-  obs1_->backend().setVariables(variableNames_);
-  obs1_->backend().setDimensions("temperature", dimensions_);
-  obs1_->backend().setData(confidenceValues_);
-
-  // Test variable names access
-  const auto& vars = obs1_->getVariableNames();
-  EXPECT_EQ(vars, variableNames_);
-
-  // Test dimensions access
-  const auto& dims = obs1_->getDimensions("temperature");
-  EXPECT_EQ(dims, dimensions_);
-
-  // Test data access
-  verifyDataAccess();
-
-  // Test hasVariable
-  EXPECT_TRUE(obs1_->hasVariable("temperature"));
-  EXPECT_FALSE(obs1_->hasVariable("nonexistent_variable"));
-}
-
-/**
- * @brief Test arithmetic operations
- *
- * Verifies:
- * - Binary operators (+, -, *)
- * - Assignment operators (+=, -=, *=)
- * - Scalar multiplication (both left and right)
- */
-TEST_F(ObservationTest, ArithmeticOperations) {
-  // Test addition operators
-  EXPECT_CALL(obs1_->backend(), add(testing::Ref(obs2_->backend()))).Times(1);
-
-  auto result = *obs1_ + *obs2_;  // Binary operator
-  *obs1_ += *obs2_;               // Assignment operator
-
-  // Test subtraction operators
-  EXPECT_CALL(obs1_->backend(), subtract(testing::Ref(obs2_->backend())))
-      .Times(1);
-
-  result = *obs1_ - *obs2_;  // Binary operator
-  *obs1_ -= *obs2_;          // Assignment operator
-
-  // Test multiplication operators
-  EXPECT_CALL(obs1_->backend(), multiply(2.0)).Times(1);
-
-  result = *obs1_ * 2.0;  // Right scalar multiplication
-  result = 2.0 * *obs1_;  // Left scalar multiplication (friend operator)
-  *obs1_ *= 2.0;          // Assignment operator
-}
-
-/**
- * @brief Test backend access
- *
- * Verifies:
- * - Non-const backend access
- * - Const backend access
- */
-TEST_F(ObservationTest, BackendAccess) {
-  // Test non-const backend access
-  auto& backend = obs1_->backend();
-  EXPECT_EQ(&backend, &(obs1_->backend()));
-
-  // Test const backend access
-  const auto& const_obs = *obs1_;
-  const auto& const_backend = const_obs.backend();
-  EXPECT_EQ(&const_backend, &(const_obs.backend()));
-}
-
-=======
 /**
  * @file ObservationTest.cpp
  * @brief Unit tests for the Observation adapter class template
@@ -770,5 +420,4 @@
   EXPECT_EQ(&const_backend, &(const_obs.backend()));
 }
 
->>>>>>> 869ddda1
 }  // namespace metada::tests