/**
 * @file forecast.cpp
 * @brief Forecast application using the Metada framework
 * @author Metada Framework Team
 */

#include <chrono>
#include <string>

#include "ApplicationContext.hpp"
#include "DateTime.hpp"
#include "Geometry.hpp"
#include "MACOMBackendTraits.hpp"
#include "Model.hpp"
#include "SimpleBackendTraits.hpp"
#include "State.hpp"
<<<<<<< HEAD
// #include "WRFBackendTraits.hpp"

// Default backends, can be changed with template parameters
// using BackendTag = metada::traits::WRFBackendTag;
using BackendTag = metada::traits::MACOMBackendTag;
=======

// Default backends, can be changed with template parameters
using BackendTag = metada::traits::SimpleBackendTag;
>>>>>>> 869ddda1
using namespace metada;
using namespace metada::framework;

int main(int argc, char** argv) {
  try {
#ifdef USE_MPI
    // Initialize parallel environment
    auto& parallel = backends::macom::MACOMParallel::getInstance();
    parallel.setFortranMode(true);  // Explicitly use Fortran MPI initialization
    if (!parallel.initialize(argc, argv)) {
      std::cerr << "Failed to initialize parallel environment" << std::endl;
      return 1;
    }
#endif

    // Initialize application context
    ApplicationContext<BackendTag> context(argc, argv);
    auto& logger = context.getLogger();
    auto& config = context.getConfig();

#ifdef USE_MPI
    // Log process information
    if (parallel.isParallel()) {
      logger.Info() << "Running as MPI process " << parallel.getRank();
    }
#else
    logger.Info() << "Running in serial mode";
#endif

    // Initialize geometry
#ifdef USE_MPI
    if (parallel.getRank() == 0) {
      logger.Info() << "Initializing geometry";
    }
#else
    logger.Info() << "Initializing geometry";
#endif
    Geometry<BackendTag> geometry(config.GetSubsection("geometry"));

    // Initialize initial state
#ifdef USE_MPI
    if (parallel.getRank() == 0) {
      logger.Info() << "Initializing model state";
    }
#else
    logger.Info() << "Initializing model state";
#endif
    State<BackendTag> initialState(config.GetSubsection("state"), geometry);
    //     auto currentState = initialState.clone();

    // #ifdef USE_MPI
    //     parallel.barrier();

    //     if (parallel.getRank() == 0) {
    //       logger.Info() << "Starting forecast application";
    //       logger.Info() << "Using configuration file: " << argv[1];
    //     } else {
    //       parallel.finalize();
    //       return 0;
    //     }
    // #endif

    //     // Initialize model
    //     logger.Info() << "Initializing forecast model";
    //     Model<BackendTag> model(config.GetSubsection("model"));

    //     // Create final state
    //     auto finalState = initialState.clone();
    //     // State<BackendTag> finalState(config.GetSubsection("state"),
    //     geometry);

    //     // Run the model
    //     logger.Info() << "Running forecast model...";
    //     model.run(currentState, finalState);

    //     // Update current state
    //     currentState = std::move(finalState);

    //     logger.Info() << "Forecast application completed";

#ifdef USE_MPI
    // Finalize MPI if MPI support is enabled
    parallel.finalize();
#endif
    return 0;
  } catch (const std::exception& e) {
    std::cerr << "Error: " << e.what() << std::endl;
    // Ensure parallel environment is finalized even in case of error
#ifdef USE_MPI
    backends::macom::MACOMParallel::getInstance().finalize();
#endif
    return 1;
  } catch (...) {
    std::cerr << "Unknown error occurred" << std::endl;
    // Ensure parallel environment is finalized even in case of error
#ifdef USE_MPI
    backends::macom::MACOMParallel::getInstance().finalize();
#endif
    return 1;
  }
}<|MERGE_RESOLUTION|>--- conflicted
+++ resolved
@@ -14,17 +14,10 @@
 #include "Model.hpp"
 #include "SimpleBackendTraits.hpp"
 #include "State.hpp"
-<<<<<<< HEAD
-// #include "WRFBackendTraits.hpp"
+#include "WRFBackendTraits.hpp"
 
 // Default backends, can be changed with template parameters
-// using BackendTag = metada::traits::WRFBackendTag;
-using BackendTag = metada::traits::MACOMBackendTag;
-=======
-
-// Default backends, can be changed with template parameters
-using BackendTag = metada::traits::SimpleBackendTag;
->>>>>>> 869ddda1
+using BackendTag = metada::traits::WRFBackendTag;
 using namespace metada;
 using namespace metada::framework;
 
