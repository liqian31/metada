--- conflicted
+++ resolved
@@ -1,139 +1,67 @@
-<<<<<<< HEAD
-/**
- * @file forecast.cpp
- * @brief Forecast application using the Metada framework
- * @author Metada Framework Team
- */
-
-#include <chrono>
-#include <string>
-
-#include "ApplicationContext.hpp"
-#include "DateTime.hpp"
-#include "Geometry.hpp"
-#include "MACOMBackendTraits.hpp"
-#include "Model.hpp"
-#include "State.hpp"
-// #include "WRFBackendTraits.hpp"
-
-// Default backends, can be changed with template parameters
-// using BackendTag = metada::traits::WRFBackendTag;
-using BackendTag = metada::traits::MACOMBackendTag;
-using namespace metada;
-using namespace metada::framework;
-
-int main(int argc, char** argv) {
-  try {
-    // Initialize application context
-    ApplicationContext<BackendTag> context(argc, argv);
-
-    auto& logger = context.getLogger();
-    auto& config = context.getConfig();
-
-    logger.Info() << "Starting forecast application";
-    logger.Info() << "Using configuration file: " << argv[1];
-
-    // Initialize geometry
-    logger.Info() << "Initializing geometry";
-    Geometry<BackendTag> geometry(config.GetSubsection("geometry"));
-
-    // Initialize initial state
-    logger.Info() << "Initializing model state";
-    State<BackendTag> initialState(config.GetSubsection("state"));
-
-    // 连接 geometry 和 state
-    // 注意：这里假设 State 适配器提供了这个方法来访问底层的 MACOMState
-    // initialState.backend().setGeometry(&geometry);
-
-    auto currentState = initialState.clone();
-
-    // Initialize model
-    logger.Info() << "Initializing forecast model";
-    Model<BackendTag> model(config.GetSubsection("model"));
-
-    // Create final state
-    State<BackendTag> finalState(config.GetSubsection("state"));
-
-    // Run the model
-    logger.Info() << "Running forecast model...";
-    model.run(currentState, finalState);
-
-    // Update current state
-    currentState = std::move(finalState);
-
-    logger.Info() << "Forecast application completed";
-    return 0;
-  } catch (const std::exception& e) {
-    std::cerr << "Error: " << e.what() << std::endl;
-    return 1;
-  } catch (...) {
-    std::cerr << "Unknown error occurred" << std::endl;
-    return 1;
-  }
-=======
-/**
- * @file forecast.cpp
- * @brief Forecast application using the Metada framework
- * @author Metada Framework Team
- */
-
-#include <chrono>
-#include <string>
-
-#include "ApplicationContext.hpp"
-#include "DateTime.hpp"
-#include "Geometry.hpp"
-#include "Model.hpp"
-#include "State.hpp"
-#include "WRFBackendTraits.hpp"
-
-// Default backends, can be changed with template parameters
-using BackendTag = metada::traits::WRFBackendTag;
-using namespace metada;
-using namespace metada::framework;
-
-int main(int argc, char** argv) {
-  try {
-    // Initialize application context
-    ApplicationContext<BackendTag> context(argc, argv);
-
-    auto& logger = context.getLogger();
-    auto& config = context.getConfig();
-
-    logger.Info() << "Starting forecast application";
-    logger.Info() << "Using configuration file: " << argv[1];
-
-    // Initialize geometry
-    logger.Info() << "Initializing geometry";
-    Geometry<BackendTag> geometry(config.GetSubsection("geometry"));
-
-    // Initialize initial state
-    logger.Info() << "Initializing model state";
-    State<BackendTag> initialState(config.GetSubsection("state"), geometry);
-    auto currentState = initialState.clone();
-
-    // Initialize model
-    logger.Info() << "Initializing forecast model";
-    Model<BackendTag> model(config.GetSubsection("model"));
-
-    // Create final state
-    State<BackendTag> finalState(config.GetSubsection("state"), geometry);
-
-    // Run the model
-    logger.Info() << "Running forecast model...";
-    model.run(currentState, finalState);
-
-    // Update current state
-    currentState = std::move(finalState);
-
-    logger.Info() << "Forecast application completed";
-    return 0;
-  } catch (const std::exception& e) {
-    std::cerr << "Error: " << e.what() << std::endl;
-    return 1;
-  } catch (...) {
-    std::cerr << "Unknown error occurred" << std::endl;
-    return 1;
-  }
->>>>>>> 97c5379c
+/**
+ * @file forecast.cpp
+ * @brief Forecast application using the Metada framework
+ * @author Metada Framework Team
+ */
+
+#include <chrono>
+#include <string>
+
+#include "ApplicationContext.hpp"
+#include "DateTime.hpp"
+#include "Geometry.hpp"
+#include "MACOMBackendTraits.hpp"
+#include "Model.hpp"
+#include "State.hpp"
+// #include "WRFBackendTraits.hpp"
+
+// Default backends, can be changed with template parameters
+// using BackendTag = metada::traits::WRFBackendTag;
+using BackendTag = metada::traits::MACOMBackendTag;
+using namespace metada;
+using namespace metada::framework;
+
+int main(int argc, char** argv) {
+  try {
+    // Initialize application context
+    ApplicationContext<BackendTag> context(argc, argv);
+
+    auto& logger = context.getLogger();
+    auto& config = context.getConfig();
+
+    logger.Info() << "Starting forecast application";
+    logger.Info() << "Using configuration file: " << argv[1];
+
+    // Initialize geometry
+    logger.Info() << "Initializing geometry";
+    Geometry<BackendTag> geometry(config.GetSubsection("geometry"));
+
+    // Initialize initial state
+    logger.Info() << "Initializing model state";
+    State<BackendTag> initialState(config.GetSubsection("state"), geometry);
+    auto currentState = initialState.clone();
+
+    // Initialize model
+    logger.Info() << "Initializing forecast model";
+    Model<BackendTag> model(config.GetSubsection("model"));
+
+    // Create final state
+    State<BackendTag> finalState(config.GetSubsection("state"), geometry);
+
+    // Run the model
+    logger.Info() << "Running forecast model...";
+    model.run(currentState, finalState);
+
+    // Update current state
+    currentState = std::move(finalState);
+
+    logger.Info() << "Forecast application completed";
+    return 0;
+  } catch (const std::exception& e) {
+    std::cerr << "Error: " << e.what() << std::endl;
+    return 1;
+  } catch (...) {
+    std::cerr << "Unknown error occurred" << std::endl;
+    return 1;
+  }
 }