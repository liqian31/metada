--- conflicted
+++ resolved
@@ -1,49 +1,3 @@
-<<<<<<< HEAD
-logger:
-  app_name: "forecast"
-  level: "debug"
-  color: true
-  console: true
-
-geometry:
-  input_file: "D:/linux/metada/applications/forecast/wrfinput_d01"
-
-state:
-  input_file: "D:/linux/metada/applications/forecast/wrfinput_d01"
-  timestamp: "2000-01-24T12:00:00Z"
-  variables:
-    - U
-    - V
-    - QVAPOR
-    - T
-    - PH
-    - MU
-    - MUB
-    - P
-    - PB
-    - T2
-    - Q2
-    - U10
-    - V10
-
-model:
-  time_control:
-    start_datetime: "2000-01-24T12:00:00Z"
-    forecast_length: 24h
-    end_datetime: "2000-01-25T12:00:00Z"
-    time_step: 360s
-    output_history: true
-    history_file: "forecast.nc"
-    history_frequency: 3600s
-  dynamics:
-    advection_scheme: "WENO"
-    diffusion: 0.0
-  physics:
-    microphysics: true
-    radiation: true
-    pbl: true
-    lsm: true
-=======
 logger:
   app_name: "forecast"
   level: "debug"
@@ -88,5 +42,4 @@
     microphysics: true
     radiation: true
     pbl: true
-    lsm: true
->>>>>>> 869ddda1
+    lsm: true